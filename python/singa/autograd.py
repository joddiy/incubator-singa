--- conflicted
+++ resolved
@@ -1829,8 +1829,6 @@
 def leakyrelu(x, a=0.01):
     return LeakyRelu(a)(x)[0]
 
-
-<<<<<<< HEAD
 class Sqrt(Operation):
     def __init__(self):
         super(Sqrt, self).__init__()  
@@ -1849,7 +1847,7 @@
 
 def sqrt(x):
     return Sqrt()(x)[0]
-=======
+
 class Sub(Operation):
     def __init__(self):
         super(Sub, self).__init__()    
@@ -1864,6 +1862,4 @@
 
 
 def sub(a, b):
-    return Sub()(a,b)[0]
-   
->>>>>>> 5af541f0
+    return Sub()(a,b)[0]