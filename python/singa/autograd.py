#
# Licensed to the Apache Software Foundation (ASF) under one
# or more contributor license agreements.  See the NOTICE file
# distributed with this work for additional information
# regarding copyright ownership.  The ASF licenses this file
# to you under the Apache License, Version 2.0 (the
# "License"); you may not use this file except in compliance
# with the License.  You may obtain a copy of the License at
#
#   http://www.apache.org/licenses/LICENSE-2.0
#
# Unless required by applicable law or agreed to in writing,
# software distributed under the License is distributed on an
# "AS IS" BASIS, WITHOUT WARRANTIES OR CONDITIONS OF ANY
# KIND, either express or implied.  See the License for the
# specific language governing permissions and limitations
# under the License.
#

from __future__ import division

from collections import Counter, deque
import numpy as np
import math

from singa import tensor
from singa import utils
from .tensor import Tensor
from . import singa_wrap as singa

CTensor = singa.Tensor
training = False


def axis_helper(y_shape, x_shape):
    """
    check which axes the x has been broadcasted
    Args:
        y_shape: the shape of result
        x_shape: the shape of x
    Return:
        a tuple refering the axes 
    """
    res = []
    j = len(x_shape) - 1
    for i in range(len(y_shape) - 1, -1, -1):
        if j < 0 or x_shape[j] != y_shape[i]:
            res.append(i)
        j -= 1
    return tuple(res[::-1])


def back_broadcast(y_shape, x_shape, x):
    """
    for a brodcasted tensor, restore its shape of x from y_shape to x_shape
    Args:
        y_shape: the shape of result
        x_shape: the shape of x
        x: the input
    Return:
        a tensor
    """
    if y_shape != x_shape:
        x = tensor.from_raw_tensor(x)
        axis = axis_helper(y_shape, x_shape)
        x = tensor.sum(x, axis)
        x = tensor.reshape(x, x_shape)
        x = x.data
    return x


def infer_dependency(op):
    """
    Infer the dependency of all operations with the
    given op as the last operation.
    Operation A is depending on B if A uses the output(s) of B.

    Args:
        op: an Operation instance, e.g. the loss operation.

    Return:
        a Counter instance with the operation as the key,
        and the number of operations that are depending on it as the value;
        and a Counter instance with the id of the output tensor as the key, and 
        the number of operations that are depending on it as the value.
    """

    # current op is not inserted into the dependency_count
    # if the current op is not a terminal op, then this function may just
    # count dependency of a branch.
    op_count = Counter()
    tensor_count = Counter()
    queue = deque([op])
    while len(queue) > 0:
        cur_op = queue.pop()
        for src_op, xid, _, _ in cur_op.src:
            if src_op not in op_count:
                op_count[src_op] = 1
                queue.append(src_op)
            else:
                op_count[src_op] += 1
            tensor_count[xid] += 1
    return op_count, tensor_count


def gradients(y, dy=None):
    """
    Compute the gradients of the output w.r.t the parameters

    Args:
        y: the output tensor, e.g., the loss
        dy: gradient of the target w.r.t y; None indicates the gradient is 1.0;
            it can be used to rescale the loss.

    Return:
        a dictionary storing the gradient tensors of all tensors
            whose stores_grad is true (e.g. parameter tensors)
    """
    grads = {}  # mapping: x->dx if x.stores_grad
    for p, dp in backward(y, dy):
        grads[p] = dp
    return grads


def backward(y, dy=None):
    """
    Run the backward propagation starting at y.
    Args:
        y: a Tensor instance, usually the loss
        dy: a number or a Tensor instance, for the gradient of the
            objective/loss w.r.t y, usually None, i.e., 1.0
    Return:
        yeild the parameter (tensor with stores_grad true) and the
            gradient tensors.
    """
    assert isinstance(y, Tensor), "wrong input type."
    op_dep, tensor_dep = infer_dependency(y.creator)
    assert y.size() == 1, ("y must be a Tensor with a single value;"
                           "size of y is % d" % y.size())

    # by default the dy is a tensor with 1.0 for each sample;
    if dy is None:
        dy = float(1.0)
    elif isinstance(dy, Tensor):
        dy = dy.data
    else:
        dy = float(dy)

    # ready is a queue of (operation, dy list)
    ready = deque([(y.creator, (dy,))])
    not_ready = {}  # mapping: op->[dy]

    if y.stores_grad:
        # gradients[y] = dy
        if isinstance(dy, float):
            g = np.array(dy)
        else:
            g = dy
        tg = Tensor(device=g.device(), data=g)
        yield (y, tg)

    while len(ready) > 0:
        op, dys = ready.pop()
        if not op.requires_grad or isinstance(op, Dummy):
            continue
        # if not isinstance(op, tensor.Dummy):
        dxs = op._do_backward(*dys)
        # TODO src and dx must match

        assert len(op.src) == len(dxs), (
            "the number of src ops (=%d) and dx (=%d) not match" %
            (len(op.src), len(dxs)))
        for (src_op, x_id, y, y_stores_grad), dx in zip(op.src, dxs):
            # prefix x is w.r.t op; prefix y is w.r.t src_op.
            # x_id is the python id of one input arg of src_op, denoted as x.
            # y_idx (below) is the index of x among the outputs of src_op.
            # not_ready[src_op][y_idx] records the intermediate gradient
            # of the y_idx'th output of src_op. 'intermediate gradient'
            # indicates that if this output is used in multiple children
            # operations, then we have to add the graident (dx) from all these
            # children operations. When src_op is ready, it means that
            # the gradient of all its outputs are available, i.e. all children
            # operations have been backwarded.
            # y is None if y.stores_grad is false; otherwise it is a Tensor

            if isinstance(src_op, Dummy) and (not src_op.stores_grad):
                continue

            y_idx = src_op.y_id2idx[x_id]
            if src_op not in not_ready:
                # src_op may have mulitple outputs
                not_ready[src_op] = [None for _ in src_op.y_id2idx]
                not_ready[src_op][y_idx] = dx
            else:
                dxs_ = not_ready[src_op]
                if dxs_[y_idx] is None:
                    dxs_[y_idx] = dx
                else:
                    # add the gradient from another children operation that
                    # uses y_idx'th output of src_op as input arg
                    dxs_[y_idx] += dx

            op_dep[src_op] -= 1
            tensor_dep[x_id] -= 1
            if y_stores_grad and tensor_dep[x_id] == 0:
                # store the gradient for final return, e.g. for parameters.
                # it may cause a delay to yield. Only after src_op's all
                # output tensors have recieved the gradients, then output
                g = not_ready[src_op][y_idx]
                tg = Tensor(device=g.device(),
                            data=g,
                            name=src_op.grad_name(y_idx))
                yield (y, tg)

            if op_dep[src_op] == 0:
                if src_op.requires_grad is True:
                    assert not isinstance(
                        src_op, Dummy), "Dummy op does not do backward()"
                    ready.append((src_op, not_ready[src_op]))
                del not_ready[src_op]
        del op  # delete the operation to free all tensors from this op


class Operation(object):
    """
    An operation includes the forward and backward function of
    tensor calculation.
    Steps to add a specific operation Xxxx:
    1. create a subclass of Operation, name it as Xxxx
    2. override the forward() and backward(); The arguments of forward()
       and backward() should only include CTensor;
    """

    op_count = 0

    def __init__(self, name=None):
        if name is None:
            self.name = "{}#{}".format(self.__class__.__name__,
                                       Operation.op_count)
            Operation.op_count += 1
        else:
            self.name = name

    def __call__(self, *xs):
        return self._do_forward(*xs)

    def output_name(self, idx):
        """
        Args:
            idx: index of the output among all outputs

        Return:
            the name of the output tensor
        """
        return "{}:{}".format(self.name, idx)

    def grad_name(self, idx):
        """
        Args:
            idx: index of the output among all outputs

        Return:
            the name of the gradient of the output tensor
        """
        return "{}_g".format(self.output_name(idx))

    def _do_forward(self, *xs):
        """
        Do not call this function from user code. It is called by __call__().
        Args:
            xs, Tensor instance(s)
        Returns:
            Tensor instance(s)
        """
        # TODO add the pre hook
        assert all([isinstance(x, Tensor) for x in xs
                   ]), "xs should include only Tensor instances"

        # need to do backward if any of its input arg needs gradient
        self.requires_grad = any([x.requires_grad for x in xs])

        self.src = []
        for x in xs:
            if x.stores_grad:
                # store the tensor whose gradient needs be returned in
                # backward(), e.g. if x is parameter
                self.src.append((x.creator, id(x), x, x.stores_grad))
            else:
                # for intermediate tensors, they will be released soon;
                # no need to store them --> use None
                self.src.append((x.creator, id(x), None, x.stores_grad))

        # get the CTensor (data) if the input arg is Tensor
        xs = tuple(x.data for x in xs)
        ys = self.forward(*xs)
        if not isinstance(ys, tuple):
            ys = (ys,)
        # create Tensor based on CTensor(data);
        # assume outputs are all Tensor instances
        ys = tuple(
            Tensor(
                device=y.device(),
                data=y,
                requires_grad=self.requires_grad,
                creator=self,
                name=self.output_name(idx),
            ) for idx, y in enumerate(ys))
        # map from python id to output index
        self.y_id2idx = {id(y): i for i, y in enumerate(ys)}
        # TODO add the post hook
        return ys

    def _do_backward(self, *dys):
        dxs = self.backward(*dys)
        if not isinstance(dxs, tuple):
            dxs = (dxs,)
        return dxs

    def forward(self, *xs):
        """Forward propagation.
        Args:
            xs: input args consisting of only CTensors.
        Returns:
            CTensor instance(s)
        """
        raise NotImplementedError

    def backward(self, *dys):
        """ Backward propagation.
        Args:
            dys: input args consisting of only CTensors.
        Returns:
            CTensor instance(s)
        """
        raise NotImplementedError

    def get_params(self):
        return []


class Dummy(Operation):
    """Dummy operation whice serves as a placehoder for autograd
    Args:
        name(string): set it for debug
    """

    def __init__(self, tensor, name=None):
        super(Dummy, self).__init__(name)
        self.src = []
        self.y_id2idx = {id(tensor): 0}
        self.tensor = tensor
        self.requires_grad = False

    def output_name(self, idx):
        return self.name

    def grad_name(self, idx):
        return "{}_g".format(self.name)

    def __getattr__(self, name):
        return self.tensor.__getattribute__(name)


class Mean(Operation):

    def __init__(self):
        super(Mean, self).__init__()

    def forward(self, *l):
        """
        Args:
            l: a list of CTensor
            element-wise mean operator
        Returns:
            a new CTensor
        """
        if training:
            self.l = len(l)
        assert (len(l) > 0)
        x = singa.Tensor(list(l[0].shape()), l[0].device())
        x.SetFloatValue(0.0)
        for i in range(len(l)):
            x += l[i]
        return singa.MultFloat(x, 1 / len(l))

    def backward(self, dy):
        """
        Args:
            dy(CTensor): dL / dy
        Returns:
            a list of dx(CTensor)
        """
        return [singa.MultFloat(dy, 1 / self.l)] * self.l


def mean(*l):
    return Mean()(*l)[0]


class ReLU(Operation):

    def __init__(self):
        super(ReLU, self).__init__()

    def forward(self, x):
        """
        Args:
            x(CTensor): input tensor
        Returns:
            a new CTensor whose element y = x if x >= 0; otherwise 0;
        """
        if training:
            self.input = x
        return singa.ReLU(x)

    def backward(self, dy):
        """
        Args:
            dy(CTensor): dL / dy
        Returns:
            dx(CTensor): dL / dx = dy if x >= 0; otherwise 0;
        """
        return singa.ReLUBackward(dy, self.input)


def relu(x):
    return ReLU()(x)[0]


class Less(Operation):

    def __init__(self):
        super(Less, self).__init__()

    def forward(self, x, y):
        """Do forward propgation.
        Store the [x<y] if requires gradient.
        Args:
            x (CTensor): matrix
            y (CTensor): matrix
        Returns:
            a CTensor for the result
        """
        cur = singa.LTFloat(singa.__sub__(x, y), 0)
        if training:
            self.cache = cur
        return cur

    def backward(self, dy):
        """
        Args:
            dy (CTensor): data for the dL / dy, L is the loss
        """
        assert False, ('no backward function for less')


def less(x, y):
    return Less()(x, y)[0]


class Clip(Operation):

    def __init__(self, min, max):
        super(Clip, self).__init__()
        self.max = max
        self.min = min

    def forward(self, x):
        """
        Args:
            x(CTensor): input tensor
        Returns:
            np.clip(x,min,max)
        """
        self.mask = singa.Tensor(list(x.shape()), x.device())
        self.mask.SetFloatValue(1.0)

        if self.min is not None:
            mask0 = singa.LTFloat(x, self.min)
            mask1 = singa.GEFloat(x, self.min)
            self.mask = singa.__mul__(mask1, self.mask)
            x = singa.__add__(singa.MultFloat(mask0, self.min),
                              singa.__mul__(mask1, x))

        if self.max is not None:
            mask0 = singa.GTFloat(x, self.max)
            mask1 = singa.LEFloat(x, self.max)
            self.mask = singa.__mul__(mask1, self.mask)
            x = singa.__add__(singa.MultFloat(mask0, self.max),
                              singa.__mul__(mask1, x))

        return x

    def backward(self, dy):
        return singa.__mul__(dy, self.mask)


def clip(x, min=None, max=None):
    return Clip(min, max)(x)[0]


class Identity(Operation):

    def __init__(self):
        super(Identity, self).__init__()

    def forward(self, x):
        return x

    def backward(self, dy):
        """
        Args:
            dy(CTensor): dL / dy
        Returns:
            dx(CTensor): dL / dx = dy;
        """
        return dy


def identity(x):
    return Identity()(x)[0]


class Matmul(Operation):
    """For matrix multiplication"""

    def __init__(self):
        super(Matmul, self).__init__()

    def forward(self, x, w):
        """Do forward propgation.
        Store the x(or w) if w(or x) requires gradient.
        Args:
            x (CTensor): matrix
            w (CTensor): matrix
        Returns:
            a CTensor for the result
        """
        if training:
            self.input = (x, w)
        return singa.Mult(x, w)

    def backward(self, dy):
        """
        Args:
            dy (CTensor): data for the dL / dy, L is the loss
        Returns:
            a tuple for (dx, dw)
        """
        return (
            singa.Mult(dy, singa.DefaultTranspose(self.input[1])),
            singa.Mult(singa.DefaultTranspose(self.input[0]), dy),
        )


def matmul(x, w):
    return Matmul()(x, w)[0]


class Greater(Operation):

    def __init__(self):
        super(Greater, self).__init__()

    def forward(self, x, y):
        """Do forward propgation.
        Store the [x>y] if requires gradient.
        Args:
            x (CTensor): matrix
            y (CTensor): matrix
        Returns:
            a CTensor for the result
        """
        cur = singa.GTFloat(singa.__sub__(x, y), 0)
        if training:
            self.cache = cur
        return cur

    def backward(self, dy):
        """
        Args:
            dy (CTensor): data for the dL / dy, L is the loss
        """
        assert False, ('no backward function for greater')


def greater(x, y):
    return Greater()(x, y)[0]


class AddBias(Operation):
    """
    Add Bias to each row / column of the Tensor, depending on the axis arg.
    """

    def __init__(self, axis=0):
        """
        To indicate the calculation axis, 0 for row, 1 for column.
        Args:
            axis: 0 or 1, default is 0.
        """
        super(AddBias, self).__init__()
        self.axis = axis

    def forward(self, x, b):
        """
        Args:
            x: matrix.
            b: bias to be added.
        Return:
            the result Tensor
        """
        if self.axis == 0:
            singa.AddRow(b, x)
        elif self.axis == 1:
            singa.AddColumn(b, x)
        return x

    def backward(self, dy):
        """
        Args:
            dy (CTensor): data for the dL / dy, L is the loss.
        Return:
            a tuple for (db, dx), db is data for dL / db, dx is data
            for dL / dx.
        """
        if self.axis == 0:
            return dy, singa.Sum(dy, 0)
        elif self.axis == 1:
            return dy, singa.Sum(dy, 0)


def add_bias(x, b, axis=0):
    return AddBias(axis)(x, b)[0]


class Reshape(Operation):

    def __init__(self, shape):
        super(Reshape, self).__init__()
        if isinstance(shape, tensor.Tensor):
            self.shape = np.asarray(tensor.to_numpy(shape).astype(
                np.int32)).tolist()
        else:
            self.shape = list(shape)

    def forward(self, x):
        self._shape = x.shape()
        shape = self.shape
        # handle the shape with 0
        shape = [
            self._shape[i]
            if i < len(self._shape) and shape[i] == 0 else shape[i]
            for i in range(len(shape))
        ]
        # handle the shape with -1
        hidden_shape = int(np.prod(self._shape) // np.abs(np.prod(shape)))
        self.cache = [s if s != -1 else hidden_shape for s in shape]

        return singa.Reshape(x, self.cache)

    def backward(self, dy):
        return singa.Reshape(dy, self._shape)


def reshape(a, shape):
    return Reshape(shape)(a)[0]


class PRelu(Operation):

    def __init__(self):
        super(PRelu, self).__init__()

    def forward(self, x, slope):
        mask0 = singa.LTFloat(x, 0.0)
        res = singa.__mul__(x, mask0)
        res = singa.__mul__(res, slope)
        res += singa.ReLU(x)
        if training:
            self.input = x
            self.slope = slope
            self.mask0 = mask0
            self.shape0 = list(x.shape())
            self.shape1 = list(slope.shape())
            self.shape3 = list(res.shape())
        return res

    def backward(self, dy):
        dx1mask = singa.GEFloat(self.input, 0.0)
        dx2 = singa.__mul__(self.mask0, self.slope)
        dx = singa.__add__(dx1mask, dx2)
        dx = singa.__mul__(dy, dx)
        dslope = singa.__mul__(dy, singa.__mul__(self.mask0, self.input))
        if (type(dy) == float) or self.shape0 == self.shape1:
            assert self.shape0 == self.shape1, ('should have same shape')
            return dx, dslope
        # handle broadcast
        dx = back_broadcast(self.shape3, self.shape0, dx)
        dslope = back_broadcast(self.shape3, self.shape1, dslope)
        return dx, dslope


def prelu(x, slope):
    return PRelu()(x, slope)[0]


class Add(Operation):

    def __init__(self):
        super(Add, self).__init__()

    def forward(self, a, b):
        res = singa.__add__(a, b)
        if training:
            self.shape0 = list(a.shape())
            self.shape1 = list(b.shape())
            self.shape3 = list(res.shape())
        return res

    def backward(self, dy):
        dx0, dx1 = dy, dy
        if (type(dy) == float) or self.shape0 == self.shape1:
            assert self.shape0 == self.shape1, ('should have same shape')
            return dx0, dx1
        # handle broadcast
        dx0 = back_broadcast(self.shape3, self.shape0, dx0)
        dx1 = back_broadcast(self.shape3, self.shape1, dx1)
        return dx0, dx1


def add(a, b):
    return Add()(a, b)[0]


class Elu(Operation):

    def __init__(self, alpha=1):
        super(Elu, self).__init__()
        self.alpha = alpha

    def forward(self, x):
        """Do forward propgation.
        Store the x if requires gradient.
        Args:
            x (CTensor): matrix
        Returns:
            a CTensor for the result
        """
        #f(x) = alpha * (exp(x) - 1.) for x < 0, f(x) = x for x >= 0
        if training:
            self.input = x
        x1 = singa.LTFloat(x, 0.0)
        x1 *= x
        x1 = singa.MultFloat(singa.SubFloat(singa.Exp(x1), 1.0), self.alpha)
        x2 = singa.ReLU(x)
        x1 += x2
        return x1

    def backward(self, dy):
        """
        Args:
            dy (CTensor): data for the dL / dy, L is the loss
        Returns:
            a tuple for dx
        """
        dx1mask = singa.LTFloat(self.input, 0.0)
        dx = singa.MultFloat(singa.Exp(self.input), self.alpha)
        dx *= dx1mask

        dx2mask = singa.GEFloat(self.input, 0.0)

        dx += dx2mask
        dx *= dy
        return dx


def elu(x, alpha=1):
    return Elu(alpha)(x)[0]


class Equal(Operation):

    def __init__(self):
        super(Equal, self).__init__()

    def forward(self, x, y):
        """Do forward propgation.
       Store the x if requires gradient.
       Args:
           x (CTensor): matrix
       Returns:
           a CTensor for the result
       """
        m = singa.__sub__(x, y)
        cur = singa.__mul__(singa.GEFloat(m, 0), singa.LEFloat(m, 0))
        return cur

    def backward(self, dy):
        """
        Args:
            dy (CTensor): data for the dL / dy, L is the loss
        """
        assert False, ('no backward function for equal')


def equal(x, y):
    return Equal()(x, y)[0]


class SeLU(Operation):

    def __init__(self, alpha=1.67326, gamma=1.0507):
        super(SeLU, self).__init__()
        self.alpha = alpha
        self.gamma = gamma

    def forward(self, x):
        """Do forward propgation.
        Store the x if x requires gradient.
        Args:
            x (CTensor): matrix
        Returns:
            a CTensor for the result
        """
        #y = gamma * (alpha * e^x - alpha) for x <= 0, y = gamma * x for x > 0
        if training:
            self.input = x
        x1 = singa.LEFloat(x, 0.0)
        x1 *= x
        x1 = singa.MultFloat(singa.SubFloat(singa.Exp(x1), 1.0),
                             self.alpha * self.gamma)
        x2 = singa.ReLU(x)
        x2 = singa.MultFloat(x2, self.gamma)
        x1 += x2
        return x1

    def backward(self, dy):
        """
        Args:
            dy (CTensor): data for the dL / dy, L is the loss
        Returns:
            dx
        """
        dx1mask = singa.LEFloat(self.input, 0.0)
        dx1 = singa.MultFloat(singa.Exp(self.input), self.gamma * self.alpha)
        dx1 = singa.__mul__(dx1mask, dx1)

        dx2mask = singa.GTFloat(self.input, 0.0)
        dx2 = singa.MultFloat(dx2mask, self.gamma)

        dx = singa.__add__(dx1, dx2)
        dx *= dy
        return dx


def selu(x, alpha=1.67326, gamma=1.0507):
    return SeLU(alpha, gamma)(x)[0]


class SoftMax(Operation):
    """
    Apply SoftMax for each row of the Tensor or each column of the Tensor
    according to the parameter axis.
    """

    def __init__(self, axis=1):
        super(SoftMax, self).__init__()
        self.axis = axis

    def forward(self, x):
        """
        Args:
            x(data): the input 1d or 2d tensor
        Returns:
            the result Tensor
        """
        self.output = singa.SoftMax(x, self.axis)
        return self.output

    def backward(self, dy):
        """
        Args:
            dy (CTensor): data for the dL / dy, L is the loss
        Returns:
            dx (Ctensor): data for the dL / dx, L is the loss,
            x is the input of current Opertion
        """
        return singa.SoftMaxBackward(dy, self.axis, self.output)


def softmax(x, axis=1):
    return SoftMax(axis)(x)[0]


class Sum(Operation):

    def __init__(self):
        super(Sum, self).__init__()

    def forward(self, *l):
        if training:
            self.l = len(l)
        assert (len(l) > 0)
        x = singa.Tensor(list(l[0].shape()), l[0].device())
        x.SetFloatValue(0.0)
        for i in range(len(l)):
            x += l[i]
        return x

    def backward(self, dy):
        return [dy] * self.l


def sum(*l):
    return Sum()(*l)[0]


class CrossEntropy(Operation):

    def __init__(self):
        super(CrossEntropy, self).__init__()

    """
    Calculte negative log likelihood loss for a batch of training data.
    """

    def forward(self, x, t):
        """
        Args:
            x (CTensor): 1d or 2d tensor, the prediction data(output)
                         of current network.
            t (CTensor): 1d or 2d tensor, the target data for training.
        Returns:
            loss (CTensor): scalar.
        """
        loss = singa.SumAll(singa.__mul__(t, singa.Log(x)))
        loss /= -x.shape()[0]
        self.x = x
        self.t = t
        self.input = (x, t)
        return loss

    def backward(self, dy=1.0):
        """
        Args:
            dy (float or CTensor): scalar, accumulate gradient from outside
                                of current network, usually equal to 1.0
        Returns:
            dx (CTensor): data for the dL /dx, L is the loss, x is the output
                          of current network. note that this is true for
                          dy = 1.0
        """
        dx = singa.__div__(self.t, self.x)
        dx *= float(-1.0 / self.x.shape()[0])
        if isinstance(dy, float):
            # dtype of dy: float
            dx *= dy
            return dx, None
        elif isinstance(dy, CTensor):
            pass  # TODO, broadcast elementwise multiply seems not support


def cross_entropy(y, t):
    return CrossEntropy()(y, t)[0]


class SoftMaxCrossEntropy(Operation):

    def __init__(self, t):
        super(SoftMaxCrossEntropy, self).__init__()
        self.t = t.data

    def forward(self, x):
        self.p = singa.SoftMax(x)
        ret = singa.CrossEntropyFwd(self.p, self.t)
        loss = singa.SumAll(ret)
        loss /= x.shape()[0]
        return loss

    def backward(self, dy=1.0):
        dx = singa.SoftmaxCrossEntropyBwd(self.p, self.t)
        dx /= float(self.p.shape()[0])
        return dx


def softmax_cross_entropy(x, t):
    # x is the logits and t is the ground truth; both are 2D.
    return SoftMaxCrossEntropy(t)(x)[0]


class MeanSquareError(Operation):

    def __init__(self):
        super(MeanSquareError, self).__init__()

    def forward(self, x, t):
        self.err = singa.__sub__(x, t)
        sqr = singa.Square(self.err)
        loss = singa.SumAll(sqr)
        loss /= (x.shape()[0] * 2)
        return loss

    def backward(self, dy=1.0):
        dx = self.err
        dx *= float(1 / self.err.shape()[0])
        if isinstance(dy, float):
            # dtype of dy: float
            dx *= dy
            return dx, None
        elif isinstance(dy, CTensor):
            pass  # TODO, broadcast elementwise multiply seems not support


def mse_loss(x, t):
    return MeanSquareError()(x, t)[0]


def ctensor2numpy(x):
    """
    To be used in SoftMax Operation.
    Convert a singa_tensor to numpy_tensor.
    """
    np_array = x.GetFloatValue(int(x.Size()))
    return np_array.reshape(x.shape())


class Flatten(Operation):

    def __init__(self, start_axis=1):
        super(Flatten, self).__init__()
        # flatten all axis after (inclusive) start_axis
        self.start_axis = start_axis

    def forward(self, x):
        self.shape = list(x.shape())
        shape, axis = self.shape, self.start_axis
        # the start_axis must be within this range (0, r-1)
        assert axis <= len(
            shape
        ) - 1 or axis >= 0, "the start_axis must be within (0, %d-1)" % len(
            shape)
        # calculate the new shape
        new_shape = (1, int(np.prod(shape))) if axis == 0 else (
            int(np.prod(shape[0:axis]).astype(int)),
            int(np.prod(shape[axis:]).astype(int)))
        y = singa.Reshape(x, new_shape)
        return y

    def backward(self, dy):
        dx = singa.Reshape(dy, self.shape)
        return dx


def flatten(x):
    return Flatten()(x)[0]


class Layer(object):

    def __init__(self):
        self.allow_params = []
        pass

    def device_check(self, *inputs):
        x_device = inputs[0].device
        x_dev_id = x_device.id()
        for var in inputs:
            if var.device.id() != x_dev_id:
                var.to_device(x_device)

    def find_sublayers(self):
        # return a list whose elements are in form of (attribute_name,
        # sublayer)
        sublayers = []
        for attr in self.__dict__:
            if isinstance(self.__dict__[attr], Layer):
                sublayers.append((attr, self.__dict__[attr]))
        return sublayers

    def get_params(self):
        sublayers = self.find_sublayers()
        params = dict()
        for sublayer_name, sublayer in sublayers:
            params[sublayer_name] = sublayer.get_params()
        return params

    def set_params(self, **parameters):
        # set parameters for Layer
        # input should be either a PyTensor or numpy ndarray.
        # examples: Layer.set_params(W=np.ones((in, out), dtype=np.float32)),
        # Layer.set_params(**{'block1':{'linear1':{'W':np.ones((in, out),
        # dtype=np.float32)}}})
        for (parameter_name, parameter_value) in parameters.items():
            # assert isinstance(self.__dict__[parameter_name], Layer)
            assert (parameter_name in self.__dict__
                   ), "please input correct parameters."
            if isinstance(self.__dict__[parameter_name], Layer):
                self.__dict__[parameter_name].set_params(
                    **parameters[parameter_name])
            elif isinstance(self.__dict__[parameter_name], Tensor):
                self.set_one_param(parameter_name, parameter_value)
            else:
                raise ValueError("please input correct parameters.")

    def set_one_param(self, parameter_name, parameter_value):
        assert (parameter_name in self.allow_params
               ), "please input allowed parameters."
        assert (parameter_value.shape == self.__dict__[parameter_name].shape
               ), "Shape dismatched."
        if isinstance(parameter_value, Tensor):
            self.__dict__[parameter_name].reset_like(parameter_value)
        elif isinstance(parameter_value, np.ndarray):
            self.__dict__[parameter_name].copy_from_numpy(parameter_value)
        else:
            raise ValueError("parameters should be Tensor or Numpy array.")


class Linear(Layer):

    def __init__(self, in_features, out_features, bias=True):
        w_shape = (in_features, out_features)
        b_shape = (out_features,)
        self.bias = bias

        self.W = Tensor(shape=w_shape, requires_grad=True, stores_grad=True)
        std = math.sqrt(2.0 / (in_features + out_features))
        self.W.gaussian(0.0, std)

        if self.bias:
            self.b = Tensor(shape=b_shape, requires_grad=True, stores_grad=True)
            self.b.set_value(0.0)

    def __call__(self, x):
        if self.bias:
            self.device_check(x, self.W, self.b)
        else:
            self.device_check(x, self.W)
        y = matmul(x, self.W)
        if self.bias:
            y = add_bias(y, self.b, axis=0)
        return y

    def get_params(self):
        if self.bias:
            return {"W": self.W, "b": self.b}
        else:
            return {"W": self.W}

    def set_params(self, **parameters):
        # TODO(wangwei) remove this funciton as Opeation's set_params() enough
        # set parameters for Linear Layer
        # input should be either a PyTensor or numpy ndarray.
        # examples: Linear.set_params(W=np.ones((in, out), dtype=np.float32)),
        # Linear.set_params(**{'W':np.ones((in, out), dtype=np.float32)})
        self.allow_params = ["W", "b"]
        super(Linear, self).set_params(**parameters)
        for parameter_name in parameters:
            if parameter_name is "b":
                self.bias = True


class Concat(Operation):

    def __init__(self, axis=0):
        super(Concat, self).__init__()
        self.axis = axis

    def forward(self, *xs):
        if training:
            offset = 0
            self.slice_point = []
            for t in xs:
                offset += t.shape()[self.axis]
                self.slice_point.append(offset)
        x = singa.VecTensor(list(xs))
        return singa.ConcatOn(x, self.axis)

    def backward(self, dy):
        assert hasattr(
            self, "slice_point"), "Please set training as True before do BP. "
        assert self.slice_point[-1] == dy.shape()[self.axis], "Shape mismatch."
        dxs = []
        last_offset = 0
        for p in self.slice_point:
            dxs.append(singa.SliceOn(dy, last_offset, p, self.axis))
            last_offset = p
        return tuple(dxs)


def cat(xs, axis=0):
    # xs is a tuple of multiple Tensors
    return Concat(axis)(*xs)[0]


class _Conv2d(Operation):

    def __init__(self, handle, odd_padding=(0, 0, 0, 0)):
        """
        Init a conv 2d operator
        Args:
            handle: ConvHandle for cpu or CudnnConvHandle for gpu
        Args:
            odd_padding:tuple of four bins, the odd paddding is the value that cannot be handled by the tuple padding (w, h) mode
            so we need to firstly handle the input, then use the nomal padding method.
        """
        super(_Conv2d, self).__init__()
        self.handle = handle
        self.odd_padding = odd_padding
        if self.odd_padding != (0, 0, 0, 0):
            self.re_new_handle = True

    def forward(self, x, W, b=None):
        """
        Do forward of conv
        Args:
            x: CTensor, input
        Args:
            W: CTensor, weight
        Args:
            b: CTensor, bias
        Returns:
            CTensor 
        """
        assert x.nDim() == 4, "The dimensions of input should be 4D."
        if self.odd_padding != (0, 0, 0, 0):
            x = utils.handle_odd_pad_fwd(x, self.odd_padding)
            # re-new a handle with updated x
            if self.re_new_handle:
                self.re_new_handle = False
                self.handle = utils.re_new_handle(self.handle, x)

        if training:
            if self.handle.bias_term:
                self.inputs = (x, W, b)
            else:
                self.inputs = (x, W)

        if not self.handle.bias_term:
            # create empty bias tensor for Cpp API
            b = CTensor((self.handle.num_filters,), x.device())
            b.SetFloatValue(0.0)

        if (type(self.handle) != singa.ConvHandle):
            return singa.GpuConvForward(x, W, b, self.handle)
        else:
            return singa.CpuConvForward(x, W, b, self.handle)

    def backward(self, dy):
        """
        Do backward of conv
        Args:
            dy: CTensor, gradient
        Returns:
            CTensor 
        """
        assert training is True and hasattr(
            self, "inputs"), "Please set training as True before do BP. "

        if (type(self.handle) != singa.ConvHandle):
            dx = singa.GpuConvBackwardx(dy, self.inputs[1], self.inputs[0],
                                        self.handle)
            dW = singa.GpuConvBackwardW(dy, self.inputs[0], self.inputs[1],
                                        self.handle)
            db = singa.GpuConvBackwardb(
                dy, self.inputs[2],
                self.handle) if self.handle.bias_term else None
        else:
            dx = singa.CpuConvBackwardx(dy, self.inputs[1], self.inputs[0],
                                        self.handle)
            dW = singa.CpuConvBackwardW(dy, self.inputs[0], self.inputs[1],
                                        self.handle)
            db = singa.CpuConvBackwardb(
                dy, self.inputs[2],
                self.handle) if self.handle.bias_term else None
        if self.odd_padding != (0, 0, 0, 0):
            dx = utils.handle_odd_pad_bwd(dx, self.odd_padding)

        if db:
            return dx, dW, db

        else:
            return dx, dW


def conv2d(handle, x, W, b=None, odd_padding=(0, 0, 0, 0)):
    """
    Conv 2d operator
    Args:
        handle: ConvHandle for cpu or CudnnConvHandle for gpu
    Args:
        x: CTensor, input
    Args:
        W: CTensor, weight
    Args:
        b: CTensor, bias
    Args:
        odd_padding:tuple of four bins, the odd paddding is the value that cannot be handled by the tuple padding (w, h) mode
        so we need to firstly handle the input, then use the nomal padding method.
    """
    if b is None:
        return _Conv2d(handle, odd_padding)(x, W)[0]
    else:
        return _Conv2d(handle, odd_padding)(x, W, b)[0]


class Conv2d(Layer):

    def __init__(self,
                 in_channels,
                 out_channels,
                 kernel_size,
                 stride=1,
                 padding=0,
                 dilation=1,
                 group=1,
                 bias=True,
                 pad_mode="NOTSET",
                 **kwargs):
        """
        Generate a Conv 2d operator
        Args:
            in_channels: int, the channel of input
        Args:
            out_channels: int, the channel of output, also is the number of filters
        Args:
            kernel_size: int or tuple, kernel size for two direction of each axis. For example, (2, 3), the first 2 means will add 2 at the beginning and also 2 at the end for its axis.
            and if a int is accepted, the kernel size will be inited as (int, int)
        Args:
            stride: int or tuple, stride, the logic is the same as kernel size.
        Args:
            padding: int, tuple, list or None, padding, the logic is the same as kernel size. However, if you set pad_mode as "SAME_UPPER" or "SAME_LOWER" mode, 
            you can set padding as None, and the padding will be computed automatically.
        Args:
            dilation: int, only support 1
        Args:
            group: int
        Args:
            bias: bool
        Args:
            pad_mode: string, can be NOTSET, SAME_UPPER, or SAME_LOWER, where default value is NOTSET, which means explicit padding is used.
            SAME_UPPER or SAME_LOWER mean pad the input so that the output spatial size match the input.
            In case of odd number add the extra padding at the end for SAME_UPPER and at the beginning for SAME_LOWER.
        """
        self.in_channels = in_channels
        self.out_channels = out_channels

        self.group = group

        assert (self.group >= 1 and self.in_channels %
                self.group == 0), "please set reasonable group."

        assert (self.out_channels >= self.group and self.out_channels %
                self.group == 0), "out_channels and group dismatched."

        if isinstance(kernel_size, int):
            self.kernel_size = (kernel_size, kernel_size)
        elif isinstance(kernel_size, tuple):
            self.kernel_size = kernel_size
        else:
            raise TypeError("Wrong kernel_size type.")

        if isinstance(stride, int):
            self.stride = (stride, stride)
        elif isinstance(stride, tuple):
            self.stride = stride
        else:
            raise TypeError("Wrong stride type.")

        self.odd_padding = (0, 0, 0, 0)
        if isinstance(padding, int):
            self.padding = (padding, padding)
        elif isinstance(padding, tuple) or isinstance(padding, list):
            if len(padding) == 2:
                self.padding = padding
            elif len(padding) == 4:
                _h_mask = padding[0] - padding[1]
                _w_mask = padding[2] - padding[3]
                # the odd paddding is the value that cannot be handled by the tuple padding (w, h) mode
                # so we need to firstly handle the input, then use the nomal padding method.
                self.odd_padding = (max(_h_mask, 0), max(-_h_mask, 0),
                                    max(_w_mask, 0), max(-_w_mask, 0))
                self.padding = (
                    padding[0] - self.odd_padding[0],
                    padding[2] - self.odd_padding[2],
                )
            else:
                raise TypeError("Wrong padding value.")

        if dilation != 1:
            raise ValueError("Not implemented yet")

        self.bias = bias

        self.inner_params = {
            "cudnn_prefer": "fastest",
            "workspace_MB_limit": 1024,
        }
        # TODO valid value of inner_params check

        for kwarg in kwargs:
            if kwarg not in self.inner_params:
                raise TypeError("Keyword argument not understood:", kwarg)
            else:
                self.inner_params[kwarg] = kwargs[kwarg]

        w_shape = (
            self.out_channels,
            int(self.in_channels / self.group),
            self.kernel_size[0],
            self.kernel_size[1],
        )

        self.W = Tensor(shape=w_shape, requires_grad=True, stores_grad=True)
        # std = math.sqrt(
        # 2.0 / (self.in_channels * self.kernel_size[0] * self.kernel_size[1] +
        # self.out_channels))
        std = math.sqrt(
            2.0 / (w_shape[1] * self.kernel_size[0] * self.kernel_size[1] +
                   self.out_channels))
        self.W.gaussian(0.0, std)

        if self.bias:
            b_shape = (self.out_channels,)
            self.b = Tensor(shape=b_shape, requires_grad=True, stores_grad=True)
            self.b.set_value(0.0)
        else:
            # to keep consistency when to do forward.
            self.b = None
            # Tensor(data=CTensor([]), requires_grad=False, stores_grad=False)
        self.pad_mode = pad_mode

    def __call__(self, x):

        assert x.shape[1] == self.in_channels, "in_channels mismatched"

        # if same pad mode, re-compute the padding
        if self.pad_mode in ("SAME_UPPER", "SAME_LOWER"):
            self.padding, self.odd_padding = utils.get_padding_shape(
                self.pad_mode, x.shape[2:], self.kernel_size, self.stride)

        if self.bias:
            self.device_check(x, self.W, self.b)
        else:
            self.device_check(x, self.W)

        if x.device.id() == -1:
            if self.group != 1:
                raise ValueError("Not implemented yet")
            else:
                if (not hasattr(self, "handle")) or (x.shape[0] !=
                                                     self.handle.batchsize):
                    self.handle = singa.ConvHandle(
                        x.data,
                        self.kernel_size,
                        self.stride,
                        self.padding,
                        self.in_channels,
                        self.out_channels,
                        self.bias,
                        self.group,
                    )
        else:
            if (not hasattr(self,
                            "handle")) or (x.shape[0] != self.handle.batchsize):
                self.handle = singa.CudnnConvHandle(
                    x.data,
                    self.kernel_size,
                    self.stride,
                    self.padding,
                    self.in_channels,
                    self.out_channels,
                    self.bias,
                    self.group,
                )

        y = conv2d(self.handle, x, self.W, self.b, self.odd_padding)
        return y

    def get_params(self):
        if self.bias:
            return {"W": self.W, "b": self.b}
        else:
            return {"W": self.W}

    def set_params(self, **parameters):
        # TODO(wangwei) remove it as Operation's set_params() is enough
        # input should be either a PyTensor or numpy ndarray.
        # Conv2d.set_params(W=np.ones((n, c, h, w), dtype=np.float32)),
        # Conv2d.set_params(**{'W':np.ones((n, c, h, w), dtype=np.float32)})
        self.allow_params = ["W", "b"]
        super(Conv2d, self).set_params(**parameters)
        for parameter_name in parameters:
            if parameter_name is "b":
                self.bias = True


class SeparableConv2d(Layer):

    def __init__(
        self,
        in_channels,
        out_channels,
        kernel_size,
        stride=1,
        padding=0,
        bias=False,
    ):
        self.depthwise_conv = Conv2d(
            in_channels,
            in_channels,
            kernel_size,
            stride,
            padding,
            group=in_channels,
            bias=bias,
        )

        self.point_conv = Conv2d(in_channels, out_channels, 1, bias=bias)

    def __call__(self, x):
        y = self.depthwise_conv(x)
        y = self.point_conv(y)
        return y


class BatchNorm2d(Layer):

    def __init__(self, num_features, momentum=0.9):
        self.channels = num_features
        self.momentum = momentum

        param_shape = (self.channels,)

        self.scale = Tensor(shape=param_shape,
                            requires_grad=True,
                            stores_grad=True)
        self.scale.set_value(1.0)

        self.bias = Tensor(shape=param_shape,
                           requires_grad=True,
                           stores_grad=True)
        self.bias.set_value(0.0)

        self.running_mean = Tensor(shape=param_shape,
                                   requires_grad=False,
                                   stores_grad=False)
        self.running_mean.set_value(0.0)

        self.running_var = Tensor(shape=param_shape,
                                  requires_grad=False,
                                  stores_grad=False)
        self.running_var.set_value(1.0)

    def __call__(self, x):
        assert x.shape[1] == self.channels, (
            "number of channels dismatched. %d vs %d" %
            (x.shape[1], self.channels))

        self.device_check(x, self.scale, self.bias, self.running_mean,
                          self.running_var)

        if x.device.id() == -1:
            if not hasattr(self, "handle"):
                self.handle = singa.BatchNormHandle(self.momentum, x.data)
            elif x.shape[0] != self.handle.batchsize:
                self.handle = singa.BatchNormHandle(self.momentum, x.data)
        else:
            if not hasattr(self, "handle"):
                self.handle = singa.CudnnBatchNormHandle(self.momentum, x.data)
            elif x.shape[0] != self.handle.batchsize:
                self.handle = singa.CudnnBatchNormHandle(self.momentum, x.data)

        y = batchnorm_2d(
            self.handle,
            x,
            self.scale,
            self.bias,
            self.running_mean,
            self.running_var,
        )
        return y

    def get_params(self):
        return {"scale": self.scale, "bias": self.bias}

    def set_params(self, **parameters):
        # set parameters for BatchNorm2d Layer
        # input should be either a PyTensor or numpy ndarray.
        # examples:
        #   Batchnorm2d.set_params(scale=np.ones((1,), dtype=np.float32)),
        #   Batchnorm2d.set_params(**{'bias':np.ones((1), dtype=np.float32)})
        self.allow_params = ["scale", "bias"]
        super(BatchNorm2d, self).set_params(**parameters)


class _BatchNorm2d(Operation):

    def __init__(self, handle, running_mean, running_var, name=None):
        super(_BatchNorm2d, self).__init__(name)
        self.handle = handle
        self.running_mean = running_mean.data
        self.running_var = running_var.data

    def forward(self, x, scale, bias):
        if training:
            if (type(self.handle) == singa.BatchNormHandle):
                y, mean, var = singa.CpuBatchNormForwardTraining(
                    self.handle, x, scale, bias, self.running_mean,
                    self.running_var)

                self.cache = (x, scale, mean, var, y, bias)
            else:
                y, mean, var = singa.GpuBatchNormForwardTraining(
                    self.handle, x, scale, bias, self.running_mean,
                    self.running_var)

                self.cache = (x, scale, mean, var)

        else:

            if (type(self.handle) == singa.BatchNormHandle):
                y = singa.CpuBatchNormForwardInference(
                    self.handle,
                    x,
                    scale,
                    bias,
                    self.running_mean,
                    self.running_var,
                )
            else:
                y = singa.GpuBatchNormForwardInference(
                    self.handle,
                    x,
                    scale,
                    bias,
                    self.running_mean,
                    self.running_var,
                )
        return y

    def backward(self, dy):
        assert training is True and hasattr(
            self, "cache"), "Please set training as True before do BP. "

        if (type(self.handle) == singa.BatchNormHandle):
            x, scale, mean, var, y, bias = self.cache
            dx, ds, db = singa.CpuBatchNormBackwardx(self.handle, y, dy, x,
                                                     scale, bias, mean, var)
        else:
            x, scale, mean, var = self.cache
            dx, ds, db = singa.GpuBatchNormBackward(self.handle, dy, x, scale,
                                                    mean, var)

        return dx, ds, db


def batchnorm_2d(handle, x, scale, bias, running_mean, running_var):
    return _BatchNorm2d(handle, running_mean, running_var)(x, scale, bias)[0]


class _Pooling2d(Operation):

    def __init__(self, handle, odd_padding=(0, 0, 0, 0)):
        """
        Init a pool 2d operator
        Args:
            handle: PoolingHandle for cpu or CudnnPoolingHandle for gpu
        Args:
            odd_padding:tuple of four bins, the odd paddding is the value that cannot be handled by the tuple padding (w, h) mode
            so we need to firstly handle the input, then use the nomal padding method.
        """
        super(_Pooling2d, self).__init__()
        self.handle = handle
        self.odd_padding = odd_padding
        if self.odd_padding != (0, 0, 0, 0):
            self.re_new_handle = True

    def forward(self, x):
        assert x.nDim() == 4, "The dimensions of input should be 4D."
        if self.odd_padding != (0, 0, 0, 0):
            x = utils.handle_odd_pad_fwd(x, self.odd_padding)
            # re-new a handle with updated x
            if self.re_new_handle:
                self.re_new_handle = False
                self.handle = utils.re_new_handle(self.handle, x, True)

        if (type(self.handle) != singa.PoolingHandle):
            y = singa.GpuPoolingForward(self.handle, x)
        else:
            y = singa.CpuPoolingForward(self.handle, x)

        if training:
            self.cache = (x, y)

        return y

    def backward(self, dy):
        if (type(self.handle) != singa.PoolingHandle):
            dx = singa.GpuPoolingBackward(self.handle, dy, self.cache[0],
                                          self.cache[1])
        else:
            dx = singa.CpuPoolingBackward(self.handle, dy, self.cache[0],
                                          self.cache[1])
        if self.odd_padding != (0, 0, 0, 0):
            dx = utils.handle_odd_pad_bwd(dx, self.odd_padding)

        return dx


def pooling_2d(handle, x, odd_padding=(0, 0, 0, 0)):
    """
    Pooling 2d operator
    Args:
        handle: ConvHandle for cpu or CudnnConvHandle for gpu
    Args:
        x: CTensor, input
    Args:
        odd_padding:tuple of four bins, the odd paddding is the value that cannot be handled by the tuple padding (w, h) mode
        so we need to firstly handle the input, then use the nomal padding method.
    """
    return _Pooling2d(handle, odd_padding)(x)[0]


class Pooling2d(Layer):

    def __init__(self,
                 kernel_size,
                 stride=None,
                 padding=0,
                 is_max=True,
                 pad_mode="NOTSET"):
        """
        Generate a Pooling 2d operator
        Args:
            kernel_size: int or tuple, kernel size for two direction of each axis. For example, (2, 3), the first 2 means will add 2 at the beginning and also 2 at the end for its axis.
            and if a int is accepted, the kernel size will be inited as (int, int)
        Args:
            stride: int or tuple, stride, the logic is the same as kernel size.
        Args:
            padding: int or tuple or None, padding, the logic is the same as kernel size. However, if you set pad_mode as "SAME_UPPER" or "SAME_LOWER" mode, 
            you can set padding as None, and the padding will be computed automatically.
        Args:
            is_max: bool, is max pooling or avg pooling
        Args:
            pad_mode: string, can be NOTSET, SAME_UPPER, or SAME_LOWER, where default value is NOTSET, which means explicit padding is used.
            SAME_UPPER or SAME_LOWER mean pad the input so that the output spatial size match the input.
            In case of odd number add the extra padding at the end for SAME_UPPER and at the beginning for SAME_LOWER.
        """
        if isinstance(kernel_size, int):
            self.kernel_size = (kernel_size, kernel_size)
        elif isinstance(kernel_size, tuple):
            self.kernel_size = kernel_size
        else:
            raise TypeError("Wrong kernel_size type.")

        if stride is None:
            self.stride = self.kernel_size
        elif isinstance(stride, int):
            self.stride = (stride, stride)
        elif isinstance(stride, tuple):
            self.stride = stride
            assert stride[0] > 0 or (kernel_size[0] == 1 and padding[0] == 0), (
                "stride[0]=0, but kernel_size[0]=%d, padding[0]=%d" %
                (kernel_size[0], padding[0]))
        else:
            raise TypeError("Wrong stride type.")

        self.odd_padding = (0, 0, 0, 0)
        if isinstance(padding, int):
            self.padding = (padding, padding)
        elif isinstance(padding, tuple) or isinstance(padding, list):
            if len(padding) == 2:
                self.padding = padding
            elif len(padding) == 4:
                _h_mask = padding[0] - padding[1]
                _w_mask = padding[2] - padding[3]
                # the odd paddding is the value that cannot be handled by the tuple padding (w, h) mode
                # so we need to firstly handle the input, then use the nomal padding method.
                self.odd_padding = (max(_h_mask, 0), max(-_h_mask, 0),
                                    max(_w_mask, 0), max(-_w_mask, 0))
                self.padding = (
                    padding[0] - self.odd_padding[0],
                    padding[2] - self.odd_padding[2],
                )
            else:
                raise TypeError("Wrong padding value.")

        self.is_max = is_max
        self.pad_mode = pad_mode

    def __call__(self, x):
        # if same pad mode, re-compute the padding
        if self.pad_mode in ("SAME_UPPER", "SAME_LOWER"):
            self.padding, self.odd_padding = utils.get_padding_shape(
                self.pad_mode, x.shape[2:], self.kernel_size, self.stride)

        out_shape_h = (int(
            (x.shape[2] + 2 * self.padding[0] - self.kernel_size[0]) //
            self.stride[0]) + 1)
        out_shape_w = (int(
            (x.shape[3] + 2 * self.padding[1] - self.kernel_size[1]) //
            self.stride[1]) + 1)
        if x.device.id() == -1:
            if not hasattr(self, "handle"):
                self.handle = singa.PoolingHandle(
                    x.data,
                    self.kernel_size,
                    self.stride,
                    self.padding,
                    self.is_max,
                )
            elif (x.shape[0] != self.handle.batchsize or
                  out_shape_h != self.handle.pooled_height or
                  out_shape_w != self.handle.pooled_width):
                self.handle = singa.PoolingHandle(
                    x.data,
                    self.kernel_size,
                    self.stride,
                    self.padding,
                    self.is_max,
                )
        else:
            if not hasattr(self, "handle"):
                self.handle = singa.CudnnPoolingHandle(
                    x.data,
                    self.kernel_size,
                    self.stride,
                    self.padding,
                    self.is_max,
                )
            elif (x.shape[0] != self.handle.batchsize or
                  out_shape_h != self.handle.pooled_height or
                  out_shape_w != self.handle.pooled_width):
                self.handle = singa.CudnnPoolingHandle(
                    x.data,
                    self.kernel_size,
                    self.stride,
                    self.padding,
                    self.is_max,
                )

        y = pooling_2d(self.handle, x, self.odd_padding)
        return y


class MaxPool2d(Pooling2d):

    def __init__(self,
                 kernel_size,
                 stride=None,
                 padding=0,
                 odd_padding=(0, 0, 0, 0)):
        """
        Generate a Max Pooling 2d operator
        Args:
            kernel_size: int or tuple, kernel size for two direction of each axis. For example, (2, 3), the first 2 means will add 2 at the beginning and also 2 at the end for its axis.
            and if a int is accepted, the kernel size will be inited as (int, int)
        Args:
            stride: int or tuple, stride, the logic is the same as kernel size.
        Args:
            padding: int or tuple or None, padding, the logic is the same as kernel size. However, if you set pad_mode as "SAME_UPPER" or "SAME_LOWER" mode, 
            you can set padding as None, and the padding will be computed automatically.
        Args:
            pad_mode: string, can be NOTSET, SAME_UPPER, or SAME_LOWER, where default value is NOTSET, which means explicit padding is used.
            SAME_UPPER or SAME_LOWER mean pad the input so that the output spatial size match the input.
            In case of odd number add the extra padding at the end for SAME_UPPER and at the beginning for SAME_LOWER.
        """
        super(MaxPool2d, self).__init__(kernel_size, stride, padding, True,
                                        odd_padding)


class AvgPool2d(Pooling2d):

    def __init__(self,
                 kernel_size,
                 stride=None,
                 padding=0,
                 odd_padding=(0, 0, 0, 0)):
        """
        Generate a Avg Pooling 2d operator
        Args:
            kernel_size: int or tuple, kernel size for two direction of each axis. For example, (2, 3), the first 2 means will add 2 at the beginning and also 2 at the end for its axis.
            and if a int is accepted, the kernel size will be inited as (int, int)
        Args:
            stride: int or tuple, stride, the logic is the same as kernel size.
        Args:
            padding: int or tuple or None, padding, the logic is the same as kernel size. However, if you set pad_mode as "SAME_UPPER" or "SAME_LOWER" mode, 
            you can set padding as None, and the padding will be computed automatically.
        Args:
            odd_padding:tuple of four bins, the odd paddding is the value that cannot be handled by the tuple padding (w, h) mode
            so we need to firstly handle the input, then use the nomal padding method.
        """
        super(AvgPool2d, self).__init__(kernel_size, stride, padding, False,
                                        odd_padding)


class MaxPool1d(Pooling2d):

    def __init__(self,
                 kernel_size,
                 stride=None,
                 padding=0,
                 odd_padding=(0, 0, 0, 0)):
        """
        Generate a Max Pooling 1d operator
        Args:
            kernel_size: int or tuple, kernel size for two direction of each axis. For example, (2, 3), the first 2 means will add 2 at the beginning and also 2 at the end for its axis.
            and if a int is accepted, the kernel size will be inited as (int, int)
        Args:
            stride: int or tuple, stride, the logic is the same as kernel size.
        Args:
            padding: int or tuple or None, padding, the logic is the same as kernel size. However, if you set pad_mode as "SAME_UPPER" or "SAME_LOWER" mode, 
            you can set padding as None, and the padding will be computed automatically.
        Args:
            odd_padding:tuple of four bins, the odd paddding is the value that cannot be handled by the tuple padding (w, h) mode
            so we need to firstly handle the input, then use the nomal padding method.
        """
        if stride is None:
            stride = kernel_size
        super(MaxPool1d, self).__init__((1, kernel_size), (1, stride),
                                        (0, padding), True, odd_padding)


class AvgPool1d(Pooling2d):

    def __init__(self,
                 kernel_size,
                 stride=None,
                 padding=0,
                 odd_padding=(0, 0, 0, 0)):
        """
        Generate a Avg Pooling 1d operator
        Args:
            kernel_size: int or tuple, kernel size for two direction of each axis. For example, (2, 3), the first 2 means will add 2 at the beginning and also 2 at the end for its axis.
            and if a int is accepted, the kernel size will be inited as (int, int)
        Args:
            stride: int or tuple, stride, the logic is the same as kernel size.
        Args:
            padding: int or tuple or None, padding, the logic is the same as kernel size. However, if you set pad_mode as "SAME_UPPER" or "SAME_LOWER" mode, 
            you can set padding as None, and the padding will be computed automatically.
        Args:
            odd_padding:tuple of four bins, the odd paddding is the value that cannot be handled by the tuple padding (w, h) mode
            so we need to firstly handle the input, then use the nomal padding method.
        """
        if stride is None:
            stride = kernel_size
        super(AvgPool1d, self).__init__((1, kernel_size), (1, stride),
                                        (0, padding), False, odd_padding)


class Tanh(Operation):

    def __init__(self):
        super(Tanh, self).__init__()

    def forward(self, x):
        out = singa.Tanh(x)
        if training:
            self.cache = (out,)
        return out

    def backward(self, dy):
        dx = singa.__mul__(self.cache[0], self.cache[0])
        dx = singa.MultFloat(dx, -1.0)
        dx = singa.AddFloat(dx, 1.0)
        dx *= dy
        return dx


def tanh(x):
    return Tanh()(x)[0]


class Cos(Operation):

    def __init__(self):
        super(Cos, self).__init__()

    def forward(self, x):
        if training:
            self.input = x
        return singa.Cos(x)

    def backward(self, dy):
        dx = singa.Sin(self.input)
        dx = singa.MultFloat(dx, -1.0)
        dx *= dy
        return dx


def cos(x):
    return Cos()(x)[0]


class Cosh(Operation):

    def __init__(self):
        super(Cosh, self).__init__()

    def forward(self, x):
        if training:
            self.input = x
        return singa.Cosh(x)

    def backward(self, dy):
        dx = singa.Sinh(self.input)
        dx *= dy
        return dx


def cosh(x):
    return Cosh()(x)[0]


class Acos(Operation):

    def __init__(self):
        super(Acos, self).__init__()

    def forward(self, x):
        if training:
            self.input = x
        return singa.Acos(x)

    def backward(self, dy):
        dx = singa.Square(self.input)
        dx = singa.MultFloat(dx, -1.0)
        dx = singa.AddFloat(dx, 1.0)
        dx = singa.PowFloat(dx, -0.5)
        dx = singa.MultFloat(dx, -1.0)
        dx *= dy
        return dx


def acos(x):
    return Acos()(x)[0]


class Acosh(Operation):

    def __init__(self):
        super(Acosh, self).__init__()

    def forward(self, x):
        if training:
            self.input = x
        return singa.Acosh(x)

    def backward(self, dy):
        dx = singa.SubFloat(self.input, 1.0)
        dx = singa.Sqrt(dx)
        temp = singa.AddFloat(self.input, 1.0)
        temp = singa.Sqrt(temp)
        dx = singa.__mul__(dx, temp)
        dx = singa.PowFloat(dx, -1.0)
        dx *= dy
        return dx


def acosh(x):
    return Acosh()(x)[0]


class Sin(Operation):

    def __init__(self):
        super(Sin, self).__init__()

    def forward(self, x):
        if training:
            self.input = x
        return singa.Sin(x)

    def backward(self, dy):
        dx = singa.Cos(self.input)
        dx *= dy
        return dx


def sin(x):
    return Sin()(x)[0]


class Sinh(Operation):

    def __init__(self):
        super(Sinh, self).__init__()

    def forward(self, x):
        if training:
            self.input = x
        return singa.Sinh(x)

    def backward(self, dy):
        dx = singa.Cosh(self.input)
        dx *= dy
        return dx


def sinh(x):
    return Sinh()(x)[0]


class Asin(Operation):

    def __init__(self):
        super(Asin, self).__init__()

    def forward(self, x):
        if training:
            self.input = x
        return singa.Asin(x)

    def backward(self, dy):
        dx = singa.Square(self.input)
        dx = singa.MultFloat(dx, -1.0)
        dx = singa.AddFloat(dx, 1.0)
        dx = singa.PowFloat(dx, -0.5)
        dx *= dy
        return dx


def asin(x):
    return Asin()(x)[0]


class Asinh(Operation):

    def __init__(self):
        super(Asinh, self).__init__()

    def forward(self, x):
        if training:
            self.input = x
        return singa.Asinh(x)

    def backward(self, dy):
        dx = singa.Square(self.input)
        dx = singa.AddFloat(dx, 1.0)
        dx = singa.PowFloat(dx, -0.5)
        dx *= dy
        return dx


def asinh(x):
    return Asinh()(x)[0]


class Tan(Operation):

    def __init__(self):
        super(Tan, self).__init__()

    def forward(self, x):
        if training:
            self.input = x
        return singa.Tan(x)

    def backward(self, dy):
        dx = singa.Cos(self.input)
        dx = singa.Square(dx)
        dx = singa.PowFloat(dx, -1.0)
        dx *= dy
        return dx


def tan(x):
    return Tan()(x)[0]


class Atan(Operation):

    def __init__(self):
        super(Atan, self).__init__()

    def forward(self, x):
        if training:
            self.input = x
        return singa.Atan(x)

    def backward(self, dy):
        dx = singa.Square(self.input)
        dx = singa.AddFloat(dx, 1.0)
        dx = singa.PowFloat(dx, -1.0)
        dx *= dy
        return dx


def atan(x):
    return Atan()(x)[0]


class Atanh(Operation):

    def __init__(self):
        super(Atanh, self).__init__()

    def forward(self, x):
        if training:
            self.input = x
        return singa.Atanh(x)

    def backward(self, dy):
        dx = singa.Square(self.input)
        dx = singa.MultFloat(dx, -1.0)
        dx = singa.AddFloat(dx, 1.0)
        dx = singa.PowFloat(dx, -1.0)
        dx *= dy
        return dx


def atanh(x):
    return Atanh()(x)[0]


class Sigmoid(Operation):

    def __init__(self):
        super(Sigmoid, self).__init__()

    def forward(self, x):
        out = singa.Sigmoid(x)
        if training:
            self.cache = (out,)
        return out

    def backward(self, dy):
        dx = singa.MultFloat(self.cache[0], -1.0)
        dx = singa.AddFloat(dx, 1.0)
        dx = singa.__mul__(self.cache[0], dx)
        dx *= dy
        return dx


def sigmoid(x):
    return Sigmoid()(x)[0]


class Mul(Operation):

    def __init__(self):
        super(Mul, self).__init__()

    def forward(self, a, b):
        res = singa.__mul__(a, b)
        if training:
            self.input = (a, b)
            self.shape0 = list(a.shape())
            self.shape1 = list(b.shape())
            self.shape3 = list(res.shape())
        return res

    def backward(self, dy):
        dx0 = singa.__mul__(dy, self.input[1])
        dx1 = singa.__mul__(dy, self.input[0])
        if (type(dy) == float) or self.shape0 == self.shape1:
            assert self.shape0 == self.shape1, ('should have same shape')
            return dx0, dx1
        # handle broadcast
        dx0 = back_broadcast(self.shape3, self.shape0, dx0)
        dx1 = back_broadcast(self.shape3, self.shape1, dx1)
        return dx0, dx1


class Unsqueeze(Operation):

    def __init__(self, axis):
        super(Unsqueeze, self).__init__()
        if (type(axis) is int):
            self.axis = list(axis)
        else:
            self.axis = axis

    def forward(self, x):
        self.cache = x.shape()
        cur = list(self.cache)
        for i in self.axis:
            cur.insert(i, 1)
        return singa.Reshape(x, cur)

    def backward(self, dy):
        return singa.Reshape(dy, self.cache)


def unsqueeze(x, axis=-1):
    return Unsqueeze(axis)(x)[0]


def mul(x, y):
    # do pointwise multiplication
    return Mul()(x, y)[0]


class Transpose(Operation):

    def __init__(self, perm):
        super(Transpose, self).__init__()
        self.perm = list(perm)

    def forward(self, x):
        return singa.Transpose(x, self.perm)

    def backward(self, dy):
        cur = []
        for i in range(len(self.perm)):
            cur += [self.perm.index(i)]
        return singa.Transpose(dy, cur)


def transpose(x, shape):
    return Transpose(shape)(x)[0]


def add_all(*xs):
    assert len(xs) > 2
    y = add(xs[0], xs[1])
    for x in xs[2:]:
        y = add(y, x)
    return


class RNN_Base(Layer):

    def __init__(self):
        raise NotImplementedError

    def __call__(self):
        raise NotImplementedError

    def step_forward(self,
                     x=None,
                     h=None,
                     c=None,
                     Wx=None,
                     Wh=None,
                     Bx=None,
                     Bh=None,
                     b=None):
        raise NotImplementedError


class RNN(RNN_Base):

    def __init__(
        self,
        input_size,
        hidden_size,
        num_layers=1,
        nonlinearity="tanh",
        bias=True,
        batch_first=False,
        dropout=0,
        bidirectional=False,
    ):
        self.nonlinearity = nonlinearity

        Wx_shape = (input_size, hidden_size)
        self.Wx = Tensor(shape=Wx_shape, requires_grad=True, stores_grad=True)
        self.Wx.gaussian(0.0, 1.0)

        Wh_shape = (hidden_size, hidden_size)
        self.Wh = Tensor(shape=Wh_shape, requires_grad=True, stores_grad=True)
        self.Wh.gaussian(0.0, 1.0)

        B_shape = (hidden_size,)
        self.b = Tensor(shape=B_shape, requires_grad=True, stores_grad=True)
        self.b.set_value(0.0)

        self.params = (self.Wx, self.Wh, self.b)

    def __call__(self, xs, h0):
        # xs: a tuple or list of input tensors
        if not isinstance(xs, tuple):
            xs = tuple(xs)
        inputs = xs + (h0,)
        self.device_check(*inputs)
        # self.device_check(inputs[0], *self.params)
        self.device_check(inputs[0], self.Wx, self.Wh, self.b)
        batchsize = xs[0].shape[0]
        out = []
        h = self.step_forward(xs[0], h0, self.Wx, self.Wh, self.b)
        out.append(h)
        for x in xs[1:]:
            assert x.shape[0] == batchsize
            h = self.step_forward(x, h, self.Wx, self.Wh, self.b)
            out.append(h)
        return out, h

    def step_forward(self, x, h, Wx, Wh, b):
        y2 = matmul(h, Wh)
        y1 = matmul(x, Wx)
        y = add(y2, y1)
        y = add_bias(y, b, axis=0)
        if self.nonlinearity == "tanh":
            y = tanh(y)
        elif self.nonlinearity == "relu":
            y = relu(y)
        else:
            raise ValueError
        return y


class LSTM(RNN_Base):

    def __init__(
        self,
        input_size,
        hidden_size,
        nonlinearity="tanh",
        num_layers=1,
        bias=True,
        batch_first=False,
        dropout=0,
        bidirectional=False,
    ):
        self.nonlinearity = nonlinearity

        Wx_shape = (input_size, hidden_size)
        self.Wx = []
        for i in range(4):
            w = Tensor(shape=Wx_shape, requires_grad=True, stores_grad=True)
            w.gaussian(0.0, 1.0)
            self.Wx.append(w)

        Wh_shape = (hidden_size, hidden_size)
        self.Wh = []
        for i in range(4):
            w = Tensor(shape=Wh_shape, requires_grad=True, stores_grad=True)
            w.gaussian(0.0, 1.0)
            self.Wh.append(w)

        Bx_shape = (hidden_size,)
        self.Bx = []
        for i in range(4):
            b = Tensor(shape=Bx_shape, requires_grad=True, stores_grad=True)
            b.set_value(0.0)
            self.Bx.append(b)

        self.Bh = []
        for i in range(4):
            b = Tensor(shape=Bx_shape, requires_grad=True, stores_grad=True)
            b.set_value(0.0)
            self.Bh.append(b)

        self.params = self.Wx + self.Wh + self.Bx + self.Bh

    def __call__(self, xs, h0_c0):
        # xs: a tuple or list of input tensors
        # h0_c0: a tuple of (h0, c0)
        h0, c0 = h0_c0
        if not isinstance(xs, list):
            xs = list(xs)
        inputs = xs + list((h0, c0))
        self.device_check(*inputs)
        # self.device_check(inputs[0], *self.params)
        self.device_check(inputs[0], *(self.Wx + self.Wh + self.Bx + self.Bh))
        batchsize = xs[0].shape[0]
        out = []
        h, c = self.step_forward(xs[0], h0, c0, self.Wx, self.Wh, self.Bx,
                                 self.Bh)
        out.append(h)
        for x in xs[1:]:
            assert x.shape[0] == batchsize
            h, c = self.step_forward(x, h, c, self.Wx, self.Wh, self.Bx,
                                     self.Bh)
            out.append(h)
        return out, h, c

    def step_forward(self, x, h, c, Wx, Wh, Bx, Bh):
        y1 = matmul(x, Wx[0])
        y1 = add_bias(y1, Bx[0], axis=0)
        y2 = matmul(h, Wh[0])
        y2 = add_bias(y2, Bh[0], axis=0)
        i = add(y1, y2)
        i = sigmoid(i)

        y1 = matmul(x, Wx[1])
        y1 = add_bias(y1, Bx[1], axis=0)
        y2 = matmul(h, Wh[1])
        y2 = add_bias(y2, Bh[1], axis=0)
        f = add(y1, y2)
        f = sigmoid(f)

        y1 = matmul(x, Wx[2])
        y1 = add_bias(y1, Bx[2], axis=0)
        y2 = matmul(h, Wh[2])
        y2 = add_bias(y2, Bh[2], axis=0)
        o = add(y1, y2)
        o = sigmoid(o)

        y1 = matmul(x, Wx[3])
        y1 = add_bias(y1, Bx[3], axis=0)
        y2 = matmul(h, Wh[3])
        y2 = add_bias(y2, Bh[3], axis=0)
        g = add(y1, y2)
        g = tanh(g)

        cout1 = mul(f, c)
        cout2 = mul(i, g)
        cout = add(cout1, cout2)

        hout = tanh(cout)
        hout = mul(o, hout)
        return hout, cout


class Abs(Operation):

    def forward(self, a):
        if training:
            self.input = a
        return singa.Abs(a)

    def backward(self, dy):
        dx = singa.Sign(self.input)
        dx *= dy
        return dx


def abs(a):
    return Abs()(a)[0]


class Exp(Operation):

    def forward(self, a):
        if training:
            self.input = a
        return singa.Exp(a)

    def backward(self, dy):
        dx = singa.Exp(self.input)
        dx *= dy
        return dx


def exp(a):
    return Exp()(a)[0]


class LeakyRelu(Operation):

    def __init__(self, a):
        super().__init__(self)
        self.a = a

    def forward(self, x):
        if training:
            self.input = x
        x1 = singa.LTFloat(x, 0.0)
        x1 = singa.__mul__(x, x1)
        x1 = singa.MultFloat(x1, self.a)
        x2 = singa.ReLU(x)
        x1 = singa.__add__(x1, x2)
        return x1

    def backward(self, dy):
        # TODO(wangwei) check the correctness
        dx1 = singa.GTFloat(self.input, 0.0)
        dx2 = singa.LTFloat(self.input, 0.0)
        dx2 = singa.MultFloat(dx2, self.a)
        dx = singa.__add__(dx1, dx2)
        dx *= dy
        return dx


def leakyrelu(x, a=0.01):
    return LeakyRelu(a)(x)[0]


class Sign(Operation):

    def __init__(self):
        super(Sign, self).__init__()

    def forward(self, a):
        if training:
            self.input = a
        return singa.Sign(a)

    def backward(self, dy):
        dx = singa.MultFloat(dy, 0.0)
        return dx


def sign(a):
    return Sign()(a)[0]


class Pow(Operation):

    def __init__(self):
        super(Pow, self).__init__()

    def forward(self, a, b):
        res = singa.Pow(a, b)
        if training:
            self.input = (a, b)
            self.shape0 = list(a.shape())
            self.shape1 = list(b.shape())
            self.shape3 = list(res.shape())
        return res

    def backward(self, dy):
        da1 = singa.__mul__(
            self.input[1],
            singa.Pow(self.input[0], singa.SubFloat(self.input[1], 1.0)))
        dx0 = singa.__mul__(da1, dy)
        db1 = singa.__mul__(singa.Pow(self.input[0], self.input[1]),
                            singa.Log(self.input[0]))
        dx1 = singa.__mul__(db1, dy)
        if (type(dy) == float) or self.shape0 == self.shape1:
            assert self.shape0 == self.shape1, ('should have same shape')
            return dx0, dx1
        # handle broadcast
        dx0 = back_broadcast(self.shape3, self.shape0, dx0)
        dx1 = back_broadcast(self.shape3, self.shape1, dx1)
        return dx0, dx1


def pow(a, b):
    return Pow()(a, b)[0]


class SoftSign(Operation):

    def __init__(self):
        super(SoftSign, self).__init__()

    def forward(self, x):
        # y = x / (1 + np.abs(x))
        if training:
            self.input = x
        x1 = singa.AddFloat(singa.Abs(x), 1.0)
        y = singa.__div__(x, x1)

        return y

    def backward(self, dy):
        dx = singa.AddFloat(singa.Abs(self.input), 1.0)
        dx = singa.PowFloat(singa.Square(dx), -1.0)
        dx = singa.__mul__(dy, dx)
        return dx


def softsign(x):
    return SoftSign()(x)[0]


class Sqrt(Operation):

    def __init__(self):
        super(Sqrt, self).__init__()

    def forward(self, x):
        if training:
            self.input = x
        return singa.Sqrt(x)

    def backward(self, dy):
        dx = singa.PowFloat(self.input, -0.5)
        dx = singa.MultFloat(dx, 0.5)
        dx = singa.__mul__(dy, dx)
        return dx


def sqrt(x):
    return Sqrt()(x)[0]


class SoftPlus(Operation):

    def __init__(self):
        super(SoftPlus, self).__init__()

    def forward(self, x):
        #f(x) = ln(exp(x) + 1)
        if training:
            self.input = x
        x1 = singa.AddFloat(singa.Exp(x), 1.0)
        y = singa.Log(x1)
        return y

    def backward(self, dy):
        dx = singa.Exp(singa.MultFloat(self.input, -1.0))
        dx = singa.PowFloat(singa.AddFloat(dx, 1.0), -1.0)
        dx = singa.__mul__(dy, dx)
        return dx


def softplus(x):
    return SoftPlus()(x)[0]


class Sub(Operation):

    def __init__(self):
        super(Sub, self).__init__()

    def forward(self, a, b):
        res = singa.__sub__(a, b)
        if training:
            self.shape0 = list(a.shape())
            self.shape1 = list(b.shape())
            self.shape3 = list(res.shape())
        return res

    def backward(self, dy):
        dx0 = dy
        dx1 = singa.MultFloat(dy, -1.0)
        if (type(dy) == float) or self.shape0 == self.shape1:
            assert self.shape0 == self.shape1, ('should have same shape')
            return dx0, dx1
        # handle broadcast
        dx0 = back_broadcast(self.shape3, self.shape0, dx0)
        dx1 = back_broadcast(self.shape3, self.shape1, dx1)
        return dx0, dx1


def sub(a, b):
    return Sub()(a, b)[0]


# optimize min to support multi inputs
class Min(Operation):

    def __init__(self):
        super(Min, self).__init__()
        self.masks = []

    def _min(self, a, b):
        m = singa.__sub__(a, b)
        mask0 = singa.LEFloat(m, 0)
        mask1 = singa.GTFloat(m, 0)
        res = singa.__add__(singa.__mul__(mask0, a), singa.__mul__(mask1, b))
        return res, (mask0, mask1)

    def forward(self, *x):
        assert (len(x) > 0)
        self.l = len(x)
        if len(x) == 1:
            res, masks = self._min(x[0], x[0])
            self.masks.append(masks)
            return x[0]
        res, masks = self._min(x[0], x[1])
        self.masks.append(masks)
        for i in range(2, len(x)):
            res, masks = self._min(res, x[i])
            self.masks.append(masks)
        return res

    def backward(self, dy):
        if self.l == 1:
            return self.masks[0][0]
        else:
            ret = []
            cumulation = None
            for mask0, mask1 in self.masks[::-1]:
                if not cumulation:
                    ret.insert(0, mask1)
                    cumulation = mask0
                else:
                    ret.insert(0, singa.__mul__(cumulation, mask1))
                    cumulation = singa.__mul__(cumulation, mask0)
            ret.insert(0, cumulation)
            return tuple(ret)


def min(*l):
    return Min()(*l)[0]


class Log(Operation):

    def __init__(self):
        super(Log, self).__init__()

    def forward(self, x):
        if training:
            self.input = x
        return singa.Log(x)

    def backward(self, dy):
        dx = singa.PowFloat(self.input, -1)
        dx = singa.__mul__(dy, dx)
        return dx


def log(x):
    return Log()(x)[0]


class HardSigmoid(Operation):

    def __init__(self, alpha=0.2, gamma=0.5):
        super(HardSigmoid, self).__init__()
        self.alpha = alpha
        self.gamma = gamma

    def forward(self, x):
        """Do forward propgation.
        #y = max(0, min(1, alpha * x + gamma))
        Args:
            x (CTensor): matrix
        Returns:
            a CTensor for the result
        """
        x = singa.AddFloat(singa.MultFloat(x, self.alpha), self.gamma)
        if training:
            self.cache = x

        x = singa.ReLU(x)
        mask1 = singa.LTFloat(x, 1.0)
        mask2 = singa.GEFloat(x, 1.0)

        ans = singa.__add__(singa.__mul__(x, mask1), mask2)
        return singa.ReLU(ans)

    def backward(self, dy):
        mask0 = singa.GTFloat(self.cache, 0.0)
        mask1 = singa.LTFloat(self.cache, 1.0)
        mask = singa.__mul__(mask0, mask1)
        return singa.__mul__(singa.MultFloat(mask, self.alpha), dy)


def hardsigmoid(x, alpha=0.2, gamma=0.5):
    return HardSigmoid(alpha, gamma)(x)[0]


class Squeeze(Operation):

    def __init__(self, axis=[]):
        super(Squeeze, self).__init__()
        self.axis = axis

    def forward(self, x):
        self.cache = x.shape()
        newshape = []
        if (self.axis == []):
            newshape = list(filter(lambda i: i != 1, self.cache))
        else:
            for i in self.axis:
                assert i < len(self.cache)
                assert self.cache[
                    i] == 1, "the length of axis {} is {}, which should be 1".format(
                        i, self.cache[i])
            for ind, v in enumerate(self.cache):
                if ind not in self.axis:
                    newshape.append(v)
        return singa.Reshape(x, newshape)

    def backward(self, dy):
        return singa.Reshape(dy, self.cache)


def squeeze(x, axis=[]):
    return Squeeze(axis)(x)[0]


class Div(Operation):

    def __init__(self):
        super(Div, self).__init__()

    def forward(self, a, b):
        res = singa.__mul__(a, singa.PowFloat(b, -1.0))
        # res = singa.__div__(a, b)
        if training:
            self.input = (singa.MultFloat(a, -1.0), singa.PowFloat(b, -1.0)
                         )  # -a, 1/b
            self.shape0 = list(a.shape())
            self.shape1 = list(b.shape())
            self.shape3 = list(res.shape())
        return res

    def backward(self, dy):
        #dy/dx_0 = b^(-1)
        #dy/dx_1 = (-a)*b^(-2)
        dx0 = singa.__mul__(dy, self.input[1])
        dx1 = singa.__mul__(self.input[0], singa.PowFloat(self.input[1], 2.0))
        dx1 = singa.__mul__(dy, dx1)
        if (type(dy) == float) or self.shape0 == self.shape1:
            assert self.shape0 == self.shape1, ('should have same shape')
            return dx0, dx1
        # handle broadcast
        dx0 = back_broadcast(self.shape3, self.shape0, dx0)
        dx1 = back_broadcast(self.shape3, self.shape1, dx1)
        return dx0, dx1


def div(a, b):
    return Div()(a, b)[0]


class Shape(Operation):

    def __init__(self):
        super(Shape, self).__init__()

    def forward(self, x):
        cur = list(x.shape())
        cur = tensor.from_numpy(np.array(cur))
        cur.to_device(x.device())
        return cur.data

    def backward(self, dy):
        return list(dy.shape())


def shape(x):
    return Shape()(x)[0]


# optimize max to support multi inputs
class Max(Operation):

    def __init__(self):
        super(Max, self).__init__()
        self.masks = []

    def _max(self, a, b):
        m = singa.__sub__(a, b)
        mask0 = singa.GEFloat(m, 0)
        mask1 = singa.LTFloat(m, 0)
        res = singa.__add__(singa.__mul__(mask0, a), singa.__mul__(mask1, b))
        return res, (mask0, mask1)

    def forward(self, *x):
        assert (len(x) > 0)
        self.l = len(x)
        if len(x) == 1:
            res, masks = self._max(x[0], x[0])
            self.masks.append(masks)
            return x[0]
        res, masks = self._max(x[0], x[1])
        self.masks.append(masks)
        for i in range(2, len(x)):
            res, masks = self._max(res, x[i])
            self.masks.append(masks)
        return res

    def backward(self, dy):
        if self.l == 1:
            return self.masks[0][0]
        else:
            ret = []
            cumulation = None
            for mask0, mask1 in self.masks[::-1]:
                if not cumulation:
                    ret.insert(0, mask1)
                    cumulation = mask0
                else:
                    ret.insert(0, singa.__mul__(cumulation, mask1))
                    cumulation = singa.__mul__(cumulation, mask0)
            ret.insert(0, cumulation)
            return tuple(ret)


def max(*l):
    return Max()(*l)[0]


class And(Operation):

    def __init__(self):
        super(And, self).__init__()

    def forward(self, a, b):
        m = singa.__mul__(a, b)
        cur = singa.PowFloat(singa.Sign(m), 2)

        return cur

    def backward(self, dy):
        assert False, ('no gradient for backward function')


def _and(a, b):
    return And()(a, b)[0]


class Or(Operation):

    def __init__(self):
        super(Or, self).__init__()

    def forward(self, a, b):
        m = singa.__add__(singa.PowFloat(singa.Sign(a), 2.0),
                          singa.PowFloat(singa.Sign(b), 2.0))
        cur = singa.Sign(m)

        return cur

    def backward(self, dy):
        assert False, ('no gradient for backward function')


def _or(a, b):
    return Or()(a, b)[0]


class Not(Operation):

    def __init__(self):
        super(Not, self).__init__()

    def forward(self, x):
        mask0 = singa.GEFloat(x, 0)
        mask1 = singa.LEFloat(x, 0)
        cur = singa.__mul__(mask0, mask1)

        return cur

    def backward(self, dy):
        assert False, ('no gradient for backward function')


def _not(x):
    return Not()(x)[0]


class Xor(Operation):

    def __init__(self):
        super(Xor, self).__init__()

    def forward(self, a, b):
        m = singa.__sub__(singa.PowFloat(singa.Sign(a), 2.0),
                          singa.PowFloat(singa.Sign(b), 2.0))
        cur = singa.PowFloat(singa.Sign(m), 2.0)

        return cur

    def backward(self, dy):
        assert False, ('no gradient for backward function')


def _xor(a, b):
    return Xor()(a, b)[0]


class Negative(Operation):

    def __init__(self):
        super(Negative, self).__init__()

    def forward(self, x):
        #y=-x
        return singa.MultFloat(x, -1)

    def backward(self, dy):
        return singa.MultFloat(dy, -1)


def negative(x):
    return Negative()(x)[0]


class Reciprocal(Operation):

    def __init__(self):
        super(Reciprocal, self).__init__()

    def forward(self, x):
        #y=1/x elementwise
        if training:
            self.input = x

        return singa.PowFloat(x, -1)

    def backward(self, dy):
        #dy/dx = -1/x**2
        dx = singa.MultFloat(singa.PowFloat(self.input, -2), -1)
        return singa.__mul__(dy, dx)


def reciprocal(x):
    return Reciprocal()(x)[0]


class Gemm(Operation):

    def __init__(self, alpha=1.0, beta=1.0, transA=0, transB=0):
        """
        init a General Matrix multiplication(Gemm) operator
        Compute Y = alpha * A' * B' + beta * C, where input tensor A has shape (M, K) or (K, M), input tensor B has shape (K, N) or (N, K), input tensor C is broadcastable to shape (M, N), and output tensor Y has shape (M, N).
        A' = transpose(A) if transA else A
        B' = transpose(B) if transB else B
        Args:alpha: 
            float, Scalar multiplier for the product of input tensors A * B.
        Args:beta: 
            float, Scalar multiplier for input tensor C.
        Args:transA: 
            int, Whether A should be transposed
        Args:transB: 
            int, Whether B should be transposed
        Returns: 
            tensor, the output
        """
        super(Gemm, self).__init__()
        self.alpha = alpha
        self.beta = beta
        self.transA = transA
        self.transB = transB

    def forward(self, A, B, C=None):
        """
        forward propogation of Gemm
        Args:A: 
            tensor, The shape of A should be (M, K) if transA is 0, or (K, M) if transA is non-zero.
        Args:B: 
            tensor, The shape of B should be (K, N) if transB is 0, or (N, K) if transB is non-zero.
        Args:C: 
            tensor(optional), Optional input tensor C. If not specified, the computation is done as if C is a scalar 0. The shape of C should be unidirectional broadcastable to (M, N).
        Returns: 
            tensor, the output
        """
        _A = singa.DefaultTranspose(A) if self.transA == 1 else A
        _B = singa.DefaultTranspose(B) if self.transB == 1 else B
        if training:
            self.inputs = (_A, _B, C)
        tmpM = singa.MultFloat(singa.Mult(_A, _B), self.alpha)
        if C:
            tmpM = singa.__add__(tmpM, singa.MultFloat(C, self.beta))
        return tmpM

    def backward(self, dy):
        """
        backward propogation of Gemm
        Args:dy: 
            tensor, The shape of A should be (M, K) if transA is 0, or (K, M) if transA is non-zero.
        Returns: 
            tensor, the gradient over A
            tensor, the gradient over B
            tensor(optional), the gradient over C
        """
        _A, _B, C = self.inputs
        # y = alpha * A  * B  => da = alpha * dy * BT
        # y = alpha * A  * BT => da = alpha * dy * B
        # y = alpha * AT * B  => da = alpha * B * dyT = alpha * (dy * BT)T
        # y = alpha * AT * BT => da = alpha * BT * dyT = alpha * (dy * B)T
        da = singa.MultFloat(singa.Mult(dy, singa.DefaultTranspose(_B)),
                             self.alpha)
        if self.transA:
            da = singa.DefaultTranspose(da)

        # y = alpha * A  * B  => db = alpha * AT * dy
        # y = alpha * AT * B  => db = alpha * A * dy
        # y = alpha * A  * BT => db = alpha * dyT * A = alpha * (AT * dy)T
        # y = alpha * AT * BT => db = alpha * dyT * AT = alpha * (A * dy)T
        db = singa.MultFloat(singa.Mult(singa.DefaultTranspose(_A), dy),
                             self.alpha)
        if self.transB:
            db = singa.DefaultTranspose(db)
        if C:
            dc = back_broadcast(dy.shape(), C.shape(),
                                singa.MultFloat(dy, self.beta))
            return da, db, dc
        else:
            return da, db


def gemm(A, B, C=None, alpha=1.0, beta=1.0, transA=0, transB=0):
    """
    init a General Matrix multiplication(Gemm) operator
    Compute Y = alpha * A' * B' + beta * C, where input tensor A has shape (M, K) or (K, M), input tensor B has shape (K, N) or (N, K), input tensor C is broadcastable to shape (M, N), and output tensor Y has shape (M, N).
    A' = transpose(A) if transA else A
    B' = transpose(B) if transB else B
    Args:A: 
        tensor, The shape of A should be (M, K) if transA is 0, or (K, M) if transA is non-zero.
    Args:B: 
        tensor, The shape of B should be (K, N) if transB is 0, or (N, K) if transB is non-zero.
    Args:C: 
        tensor(optional), Optional input tensor C. If not specified, the computation is done as if C is a scalar 0. The shape of C should be unidirectional broadcastable to (M, N).
    Args:alpha: 
        float, Scalar multiplier for the product of input tensors A * B.
    Args:beta: 
        float, Scalar multiplier for input tensor C.
    Args:transA: 
        int, Whether A should be transposed
    Args:transB: 
        int, Whether B should be transposed
    Returns: 
        tensor, the output
    """
    return Gemm(alpha, beta, transA, transB)(A, B, C)[0]


<<<<<<< HEAD
class GlobalAveragePool(Operation):

    def __init__(self, data_format='channels_first'):
        """
        init a GlobalAveragePool operator
        Args:data_format: 
            A string, we support two formats: channels_last and channels_first, default is channels_first.
            channels_first means the format of input is (N x C x H x W)
            channels_last means the format of input is (N x H x W x C)
        """
        super(GlobalAveragePool, self).__init__()
        self.data_format = data_format

    def forward(self, x):
        """
        forward propogation of GlobalAveragePool
        Args:x: 
            the input tensor
        Returns: 
            tensor, the output
        """
        if training:
            self.mask = singa.Tensor(x.shape(), x.device())

        shape = list(x.shape())

        # (N x C x H x W) for channels_first
        if self.data_format == 'channels_first':
            axes = tuple(i for i in range(2, len(shape)))
            self.shape_divisor = 1 / np.prod(shape[2:])
        else:  # (N x H x W x C) for channels_last
            axes = tuple(i for i in range(1, len(shape) - 1))
            self.shape_divisor = 1 / np.prod(shape[1:-1])

        # output shape
        # (N x C x 1 x 1) for channels_first
        # (N x 1 x 1 x C) for channels_last
        for i in axes:
            shape[i] = 1

        x = tensor.from_raw_tensor(x)
        x = tensor.sum(x, axis=axes)
        x = tensor.reshape(x, shape)
        return singa.MultFloat(x.data, self.shape_divisor)

    def backward(self, dy):
        """
        backward propogation of GlobalAveragePool
        Args:dy: 
            the gradient tensor from upper operations
        Returns: 
            tensor, the gradient over input
        """
        self.mask.SetFloatValue(self.shape_divisor)
        return singa.__mul__(self.mask, dy)


def globalaveragepool(x, data_format='channels_first'):
    """
    GlobalAveragePool operator
    Args:x
        the input tensor
    Args:data_format: 
        A string, we support two formats: channels_last and channels_first, default is channels_first.
        channels_first means the format of input is (N x C x H x W)
        channels_last means the format of input is (N x H x W x C)
    Returns: 
        tensor, the output
    """
    return GlobalAveragePool(data_format)(x)[0]
=======
class ConstantOfShape(Operation):

    def __init__(self, value=0):
        """
        Init a ConstantOfShape, generate a tensor with given value and shape.
        Args:
            value: (Optional) The value of the output elements. Should be a one-element value. If not specified, 
            it defaults to 0 and datatype float32
        """
        super(ConstantOfShape, self).__init__()
        self.value = value

    def forward(self, x):
        """
        forward of ConstantOfShape
        Args:
            x: CTensor, 1D tensor. The shape of the expected output tensor. All values must be >= 0.
        Returns:
            the output CTensor. If attribute 'value' is specified, the value and datatype of the output tensor is taken from 'value'. 
            If attribute 'value' is not specified, the value in the output defaults to 0, and the datatype defaults to float32.
        """
        x_shape = tensor.to_numpy(tensor.from_raw_tensor(x)).astype(
            np.int64).tolist()
        assert np.min(x_shape) >= 0, ('shape cannot be negative')
        x = CTensor(x_shape, x.device())
        x.SetFloatValue(self.value)
        return x

    def backward(self, dy):
        """
        backward of ConstantOfShape
        Args:
            dy: CTensor, gradient tensor.
        """
        assert False, ('no gradient for backward function')


def constant_of_shape(x, value=0):
    """
    Init a ConstantOfShape, generate a tensor with given value and shape.
    Args:
        x: CTensor, 1D tensor. The shape of the expected output tensor. All values must be >= 0.
    Args:
        value: (Optional) The value of the output elements. Should be a one-element tensor. If not specified, 
        it defaults to a tensor of value 0 and datatype float32
    Returns:
            the output CTensor. If attribute 'value' is specified, the value and datatype of the output tensor is taken from 'value'. 
            If attribute 'value' is not specified, the value in the output defaults to 0, and the datatype defaults to float32.
    """
    return ConstantOfShape(value)(x)[0]


class Dropout(Operation):

    def __init__(self, ratio=0.5):
        """
        Init a Dropout, which scales the masked input data by the following equation:
        output = scale * data * mask, scale = 1. / (1. - ratio).
        Args:
            ratio: float, he ratio of random dropout, with value in [0, 1).
        """
        super(Dropout, self).__init__()
        self.ratio = ratio

    def forward(self, x):
        """
        forward of Dropout
        Args:
            x: CTensor, input tensor.
        Returns:
            the output CTensor.
        """
        if training:
            self.scale = 1 / 1 - self.ratio
            self.mask = singa.Tensor(list(x.shape()), x.device())
            singa.Bernoulli(1 - self.ratio, self.mask)
            x = singa.MultFloat(singa.__mul__(self.mask, x), self.scale)
        return x

    def backward(self, dy):
        """
        backward of Dropout
        Args:
            dy: CTensor, gradient tensor.
        Returns:
            the gradient tensor over input tensor.
        """
        if training:
            dy = singa.MultFloat(singa.__mul__(self.mask, dy), self.scale)
        return dy


def dropout(x, ratio=0.5):
    """
    Init a Dropout, which scales the masked input data by the following equation:
    output = scale * data * mask, scale = 1. / (1. - ratio).
    Args:
        x: CTensor, input tensor.
    Args:
        ratio: float, he ratio of random dropout, with value in [0, 1).
    Returns:
        the output CTensor.
    """
    return Dropout(ratio)(x)[0]


class ReduceSum(Operation):

    def __init__(self, axes=None, keepdims=1):
        """
        Init a ReduceSum, computes the sum of the input tensor's element along the provided axes.
        Args:
            axes: list of ints, A list of integers, along which to reduce. Accepted range is [-r, r-1] where r = rank(data).
            The default is None, which reduces over all the dimensions of the input tensor.
        Args:
            keepdims: int, Keep the reduced dimension or not, default 1 mean keep reduced dimension.
        """
        super(ReduceSum, self).__init__()
        self.axes = axes
        self.keepdims = keepdims

    def forward(self, x):
        """
        forward of ReduceSum
        Args:
            x: CTensor, input tensor.
        Returns:
            the output CTensor.
        """
        _x = tensor.from_raw_tensor(x)
        x_shape = list(_x.shape)
        # handle the special axes
        if self.axes is None:
            self.axes = [i for i in range(len(x_shape))]  # axes = None
        else:
            self.axes = [i if i >= 0 else len(x_shape) + i for i in self.axes
                        ]  # axes has negative
        self.axes.sort(reverse=True)
        for axis in self.axes:
            _x = tensor.sum(_x, axis)
            x_shape[axis] = 1
        if self.keepdims == 1:
            _x = tensor.reshape(_x, x_shape)
        self.cache = (x_shape, x)
        return _x.data

    def backward(self, dy):
        """
        backward of ReduceSum
        Args:
            dy: CTensor, gradient tensor.
        Returns:
            the gradient tensor over input tensor.
        """
        x_shape, x = self.cache
        dy = singa.Reshape(dy, x_shape)
        scale = np.prod(x_shape) / np.prod(x.shape())
        mask = singa.Tensor(list(x.shape()), x.device())
        mask.SetFloatValue(scale)
        dy = singa.__mul__(mask, dy)
        return dy


def reduce_sum(x, axes=None, keepdims=1):
    """
    Init a ReduceSum, computes the sum of the input tensor's element along the provided axes.
    Args:
        x: CTensor, input tensor.
    Args:
        axes: list of ints, A list of integers, along which to reduce. Accepted range is [-r, r-1] where r = rank(data).
        The default is None, which reduces over all the dimensions of the input tensor.
    Args:
        keepdims: int, Keep the reduced dimension or not, default 1 mean keep reduced dimension.
    Returns:
        the output CTensor.
    """
    return ReduceSum(axes, keepdims)(x)[0]


class ReduceMean(Operation):

    def __init__(self, axes=None, keepdims=1):
        """
        Init a ReduceMean, computes the mean of the input tensor's element along the provided axes.
        Args:
            axes: list of ints, A list of integers, along which to reduce. Accepted range is [-r, r-1] where r = rank(data).
            The default is None, which reduces over all the dimensions of the input tensor.
        Args:
            keepdims: int, Keep the reduced dimension or not, default 1 mean keep reduced dimension.
        """
        super(ReduceMean, self).__init__()
        self.axes = axes
        self.keepdims = keepdims

    def forward(self, x):
        """
        forward of ReduceMean
        Args:
            x: CTensor, input tensor.
        Returns:
            the output CTensor.
        """
        _x = tensor.from_raw_tensor(x)
        x_shape = list(_x.shape)
        # handle the special axes
        if self.axes is None:
            self.axes = [i for i in range(len(x_shape))]  # axes = None
        else:
            self.axes = [i if i >= 0 else len(x_shape) + i for i in self.axes
                        ]  # axes has negative
        self.axes.sort(reverse=True)
        for axis in self.axes:
            _x = tensor.sum(_x, axis)
            x_shape[axis] = 1
        if self.keepdims == 1:
            _x = tensor.reshape(_x, x_shape)
        self.cache = (x_shape, x)
        scale = np.prod(x_shape) / np.prod(x.shape())
        _x = singa.MultFloat(_x.data, scale)
        return _x

    def backward(self, dy):
        """
        backward of ReduceMean
        Args:
            dy: CTensor, gradient tensor.
        Returns:
            the gradient tensor over input tensor.
        """
        x_shape, x = self.cache
        dy = singa.Reshape(dy, x_shape)
        mask = singa.Tensor(list(x.shape()), x.device())
        mask.SetFloatValue(1.0)
        dy = singa.__mul__(mask, dy)
        return dy


def reduce_mean(x, axes=None, keepdims=1):
    """
    Init a ReduceMean, computes the mean of the input tensor's element along the provided axes.
    Args:
        x: CTensor, input tensor.
    Args:
        axes: list of ints, A list of integers, along which to reduce. Accepted range is [-r, r-1] where r = rank(data).
        The default is None, which reduces over all the dimensions of the input tensor.
    Args:
        keepdims: int, Keep the reduced dimension or not, default 1 mean keep reduced dimension.
    Returns:
        the output CTensor.
    """
    return ReduceMean(axes, keepdims)(x)[0]


class Slice(Operation):

    def __init__(self, starts, ends, axes=None, steps=None):
        """
        Init a Slice, Produces a slice of the input tensor along multiple axes. Similar to numpy: 
        https://docs.scipy.org/doc/numpy/reference/arrays.indexing.html
        Args:
            starts: list of ints, starting indices of corresponding axis
        Args:
            ends: list of ints, ending indices of corresponding axis
        Args:
            axes: list of ints, axes that `starts` and `ends` apply to. 
            Negative value means counting dimensions from the back. Accepted range is [-r, r-1] where r = rank(data).
        Args:
            steps: list of ints, slice step of corresponding axis in `axes`. 
            Negative value means slicing backward. 'steps' cannot be 0. Defaults to 1.
        """
        super(Slice, self).__init__()
        self.starts = starts
        self.ends = ends
        self.axes = axes
        self.steps = steps

    def forward(self, x):
        """
        forward of Slice
        Args:
            x: CTensor, input tensor.
        Returns:
            the output CTensor.
        """
        x_shape = list(x.shape())
        # handle the special axes
        if self.axes is None:
            self.axes = [i for i in range(len(x_shape))]  # axes = None
        else:
            self.axes = [i if i >= 0 else len(x_shape) + i for i in self.axes
                        ]  # axes has negative
        self.cache = []
        # handle the special steps
        if self.steps is None:
            self.steps = [1] * len(x_shape)  # steps = None
        for idx, axis in enumerate(self.axes):
            start, end, step = self.starts[idx], self.ends[idx], self.steps[idx]
            self.cache.append((axis, x_shape[axis], start, end, step))
            xs = []
            for step_idx in range(x_shape[axis])[start:end:step]:
                xs.append(singa.SliceOn(x, step_idx, step_idx + 1, axis))
            assert len(xs) > 0, "Cannot support empty tensor"
            x = singa.VecTensor(xs)
            x = singa.ConcatOn(x, axis)
        return x

    def backward(self, dy):
        """
        backward of Slice
        Args:
            dy: CTensor, gradient tensor.
        Returns:
            the gradient tensor over input tensor.
        """
        for axis, shape, start, end, step in self.cache[::-1]:
            data_idxes = tuple(range(shape)[start:end:step])
            dys = []
            data_idx = 0
            for step_idx in range(shape):
                if step_idx in data_idxes:
                    tmp_tensor = singa.SliceOn(dy, data_idx, data_idx + 1, axis)
                    data_idx += 1
                else:
                    tmp_shape = list(dy.shape())
                    tmp_shape[axis] = 1
                    tmp_tensor = singa.Tensor(tmp_shape, dy.device())
                    tmp_tensor.SetFloatValue(0.)
                dys.append(tmp_tensor)
            dys = singa.VecTensor(dys)
            dy = singa.ConcatOn(dys, axis)
        return dy


def slice(x, starts, ends, axes=None, steps=None):
    """
    Init a Slice, Produces a slice of the input tensor along multiple axes. Similar to numpy: 
    https://docs.scipy.org/doc/numpy/reference/arrays.indexing.html
    Args:
        x: CTensor, input tensor.
    Args:
        starts: list of ints, starting indices of corresponding axis
    Args:
        ends: list of ints, ending indices of corresponding axis
    Args:
        axes: list of ints, axes that `starts` and `ends` apply to. 
        Negative value means counting dimensions from the back. Accepted range is [-r, r-1] where r = rank(data).
    Args:
        steps: list of ints, slice step of corresponding axis in `axes`. 
        Negative value means slicing backward. 'steps' cannot be 0. Defaults to 1.
    Returns:
        the output CTensor.
    """
    return Slice(starts, ends, axes, steps)(x)[0]


class Ceil(Operation):

    def __init__(self):
        """
        Ceil takes one input data (Tensor) and produces one output data (Tensor) where the ceil is, y = ceil(x), is applied to the tensor elementwise.
        """
        super(Ceil, self).__init__()

    def forward(self, x):
        """
        forward of Ceil
        Args:
            x: CTensor, input tensor.
        Returns:
            the output CTensor.
        """
        return singa.Ceil(x)

    def backward(self, dy):
        """
        backward of Ceil
        Args:
            dy: CTensor, gradient tensor.
        Returns:
            the gradient tensor over input tensor.
        """
        dy = singa.Tensor(dy.shape(), dy.device())
        dy.SetFloatValue(0.)
        return dy


def ceil(x):
    """
    Ceil takes one input data (Tensor) and produces one output data (Tensor) where the ceil is, y = ceil(x), is applied to the tensor elementwise.
    Args:
        x: CTensor, input tensor.
    Returns:
        the output CTensor.
    """
    return Ceil()(x)[0]


class Split(Operation):

    def __init__(self, axis, parts):
        """
        Init a Split, Split a tensor into a list of tensors, along the specified 'axis'. 
        Args:
            axis: int, Which axis to split on. A negative value means counting dimensions from the back. 
            Accepted range is [-rank, rank-1] where r = rank(input).
        Args:
            parts: list of ints, length of each output, which can be specified using argument 'parts'. 
            Otherwise, the tensor is parts to equal sized parts.
        """
        super(Split, self).__init__()
        self.axis = axis
        self.parts = parts

    def forward(self, x):
        """
        forward of Split
        Args:
            x: CTensor, input tensor.
        Returns:
            the output CTensor.
        """
        xs = []
        _s = 0
        for _l in self.parts:
            xs.append(singa.SliceOn(x, _s, _s + _l, self.axis))
            _s += _l
        return tuple(xs)

    def backward(self, *dys):
        """
        backward of Split
        Args:
            dys: list of CTensor, gradient tensor.
        Returns:
            the gradient tensor over input tensor.
        """
        dys = singa.VecTensor(dys)
        dy = singa.ConcatOn(dys, self.axis)
        return dy


def split(x, axis, parts):
    """
    Init a Split, Split a tensor into a list of tensors, along the specified 'axis'. 
    Args:
        x: CTensor, input tensor.
    Args:
        axis: int, Which axis to split on. A negative value means counting dimensions from the back. 
        Accepted range is [-rank, rank-1] where r = rank(input).
    Args:
        parts: list of ints, length of each output, which can be specified using argument 'parts'. 
        Otherwise, the tensor is split to equal sized parts.
    Returns:
        the output CTensor.
    """
    return Split(axis, parts)(x)


class Gather(Operation):

    def __init__(self, axis, indices):
        """
        Init a Gather, Given data tensor of rank r >= 1, and indices tensor of rank q, gather entries of 
        the axis dimension of data (by default outer-most one as axis=0) indexed by indices,
        and concatenates them in an output tensor of rank q + (r - 1).
        Args:
            axis: int, Which axis to slice on. A negative value means counting dimensions from the back. 
            Accepted range is [-rank, rank-1] where r = rank(input).
        Args:
            indices: list of ints, entries of the axis dimension of data.
        """
        super(Gather, self).__init__()
        self.axis = axis
        self.indices = indices

    def forward(self, x):
        """
        forward of Gather
        Args:
            x: CTensor, input tensor.
        Returns:
            the output CTensor.
        """
        self.x_shape = list(x.shape())
        self.axis = self.axis % len(self.x_shape)  # handle the negative value
        _shape = self.x_shape[self.axis]
        xs = []
        for indice in self.indices:
            # each indice is a sub-indice
            if isinstance(indice, tuple) or isinstance(indice, list):
                sub_xs = []
                for idx in indice:
                    idx = idx % _shape
                    tmp_tensor = singa.SliceOn(x, idx, idx + 1, self.axis)
                    sub_xs.append(tmp_tensor)
                sub_xs = singa.VecTensor(sub_xs)
                tmp_tensor = singa.ConcatOn(sub_xs, self.axis)
                _slice_shape = list(tmp_tensor.shape())
                _slice_shape.insert(self.axis, 1)  # add a new axis to concat
                tmp_tensor = singa.Reshape(tmp_tensor, _slice_shape)
            else:
                indice = indice % _shape
                tmp_tensor = singa.SliceOn(x, indice, indice + 1, self.axis)
            xs.append(tmp_tensor)
        xs = singa.VecTensor(xs)
        return singa.ConcatOn(xs, self.axis)

    def backward(self, dy):
        """
        backward of Gather
        Args:
            dy: CTensor, gradient tensor.
        Returns:
            the gradient tensor over input tensor.
        """
        _shape = self.x_shape[self.axis]

        def construct_dx(dy, axis, indices, _shape):
            dys = []
            data_idx = 0
            data_idxes = tuple(indices)
            for step_idx in range(_shape):
                if step_idx in data_idxes:
                    tmp_tensor = singa.SliceOn(dy, data_idx, data_idx + 1, axis)
                    data_idx += 1
                else:
                    tmp_shape = list(dy.shape())
                    tmp_shape[axis] = 1
                    tmp_tensor = singa.Tensor(tmp_shape, dy.device())
                    tmp_tensor.SetFloatValue(0.)
                dys.append(tmp_tensor)
            dys = singa.VecTensor(dys)
            dy = singa.ConcatOn(dys, axis)
            return dy

        if isinstance(self.indices[0], tuple) or isinstance(
                self.indices[0], list):
            dx = singa.Tensor(self.x_shape, dy.device())
            dx.SetFloatValue(0.)
            for data_idx in range(len(self.indices)):
                # get a piece of the dy and remove its new axis added at forward
                tmp_tensor = singa.SliceOn(dy, data_idx, data_idx + 1,
                                           self.axis)
                _slice_shape = list(tmp_tensor.shape())
                del _slice_shape[self.axis]
                tmp_tensor = singa.Reshape(tmp_tensor, _slice_shape)
                # construct dx and sum them together
                tmp_tensor = construct_dx(tmp_tensor, self.axis,
                                          self.indices[data_idx],
                                          self.x_shape[self.axis])
                dx = singa.__add__(dx, tmp_tensor)
            return dx
        else:
            return construct_dx(dy, self.axis, self.indices, _shape)


def gather(x, axis, indices):
    """
    Init a Gather, Given data tensor of rank r >= 1, and indices tensor of rank q, gather entries of 
    the axis dimension of data (by default outer-most one as axis=0) indexed by indices,
    and concatenates them in an output tensor of rank q + (r - 1).
    Args:
        x: CTensor, input tensor.
    Args:
        axis: int, Which axis to slice on. A negative value means counting dimensions from the back. 
        Accepted range is [-rank, rank-1] where r = rank(input).
    Args:
        indices: list of ints, entries of the axis dimension of data.
    Returns:
        the output CTensor.
    """
    return Gather(axis, indices)(x)[0]


class Tile(Operation):

    def __init__(self, repeats):
        """
        Init a Tile, Constructs a tensor by tiling a given tensor. This is the same as function tile in Numpy:
        https://docs.scipy.org/doc/numpy/reference/generated/numpy.tile.html
        Args:
            repeats: 1D int64 matrix of the same length as input's dimension number,
            includes numbers of repeated copies along input's dimensions.
        """
        super(Tile, self).__init__()
        self.repeats = [repeats] if isinstance(repeats, int) else repeats

    def forward(self, x):
        """
        forward of Tile
        Args:
            x: CTensor, input tensor.
        Returns:
            the output CTensor.
        """
        self.x_shape = list(x.shape())
        # add new axis from head
        if len(self.x_shape) < len(self.repeats):
            append_len = len(self.repeats) - len(self.x_shape)
            new_shape = [1] * append_len + self.x_shape
            x = singa.Reshape(x, new_shape)
        for axis, rp in enumerate(self.repeats):
            if rp == 1:
                continue
            xs = []
            for idx in range(rp):
                xs.append(x.Clone())
            xs = singa.VecTensor(xs)
            x = singa.ConcatOn(xs, axis)
        return x

    def backward(self, dy):
        """
        backward of Tile
        Args:
            dy: CTensor, gradient tensor.
        Returns:
            the gradient tensor over input tensor.
        """
        for axis, rp in enumerate(self.repeats):
            if rp == 1:
                continue
            _slice_shape = list(dy.shape())
            ori_len = _slice_shape[axis] // rp
            _slice_shape[axis] = ori_len
            _dy = singa.Tensor(_slice_shape, dy.device())
            _dy.SetFloatValue(0.)

            for idx in range(rp):
                tmp_tensor = singa.SliceOn(dy, ori_len * idx,
                                           ori_len * (idx + 1), axis)
                _dy = singa.__add__(_dy, tmp_tensor)
            dy = _dy
        # remove the new axis we added at forward
        if len(self.x_shape) < len(self.repeats):
            dy = singa.Reshape(dy, self.x_shape)
        return dy


def tile(x, repeats):
    """
    Init a Tile, Constructs a tensor by tiling a given tensor. This is the same as function tile in Numpy:
    https://docs.scipy.org/doc/numpy/reference/generated/numpy.tile.html
    Args:
        x: CTensor, input tensor.
    Args:
        repeats: 1D int64 matrix of the same length as input's dimension number,
        includes numbers of repeated copies along input's dimensions.
    Returns:
        the output CTensor.
    """
    return Tile(repeats)(x)[0]


class NonZero(Operation):

    def __init__(self):
        """
        Init a NonZero, Constructs a tensor by tiling a given tensor. This is the same as function tile in Numpy:
        https://docs.scipy.org/doc/numpy/reference/generated/numpy.tile.html
        """
        super(NonZero, self).__init__()

    def forward(self, x):
        """
        forward of NonZero
        Args:
            x: CTensor, input tensor.
        Returns:
            the output CTensor.
        """
        y = tensor.to_numpy(tensor.from_raw_tensor(x))
        y = np.array((np.nonzero(y)))
        y = tensor.from_numpy(y)
        y.to_device(x.device())
        return y.data

    def backward(self, dy):
        """
        backward of NonZero
        Args:
            dy: CTensor, gradient tensor.
        Returns:
            the gradient tensor over input tensor.
        """
        assert False, ('no gradient for backward function')


def nonzero(x):
    """
    Returns the indices of the elements that are non-zero (in row-major order - by dimension). 
    NonZero behaves similar to numpy.nonzero: https://docs.scipy.org/doc/numpy/reference/generated/numpy.nonzero.html
    Args:
        x: CTensor, input tensor.
    Returns:
        the output CTensor.
    """
    return NonZero()(x)[0]


class Cast(Operation):

    def __init__(self, to):
        """
        The operator casts the elements of a given input tensor to a data type specified by the 'to' argument 
        and returns an output tensor of the same size in the converted type.
        Args:
            to: data type, 
        """
        super(Cast, self).__init__()
        self.to = to

    def forward(self, x):
        """
        forward of Cast
        Args:
            x: CTensor, input tensor.
        Returns:
            the output CTensor.
        """
        if x.data_type() != self.to:
            x.AsType(self.to)
        return x


    def backward(self, dy):
        """
        backward of Cast
        Args:f
            dy: CTensor, gradient tensor.
        Returns:
            the gradient tensor over input tensor.
        """
        assert False, ('no gradient for backward function')


def cast(x, to):
    """
    The operator casts the elements of a given input tensor to a data type specified by the 'to' argument 
    and returns an output tensor of the same size in the converted type.
    Args:x: 
        CTensor, input tensor.
    Args:
        to: data type
    Returns:
        the output CTensor.
    """
    return Cast(to)(x)[0]
>>>>>>> 00b4743c
<|MERGE_RESOLUTION|>--- conflicted
+++ resolved
@@ -3187,7 +3187,6 @@
     return Gemm(alpha, beta, transA, transB)(A, B, C)[0]
 
 
-<<<<<<< HEAD
 class GlobalAveragePool(Operation):
 
     def __init__(self, data_format='channels_first'):
@@ -3258,7 +3257,8 @@
         tensor, the output
     """
     return GlobalAveragePool(data_format)(x)[0]
-=======
+
+
 class ConstantOfShape(Operation):
 
     def __init__(self, value=0):
@@ -3983,7 +3983,6 @@
             x.AsType(self.to)
         return x
 
-
     def backward(self, dy):
         """
         backward of Cast
@@ -4006,5 +4005,4 @@
     Returns:
         the output CTensor.
     """
-    return Cast(to)(x)[0]
->>>>>>> 00b4743c
+    return Cast(to)(x)[0]