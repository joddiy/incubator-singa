# Licensed to the Apache Software Foundation (ASF) under one
# or more contributor license agreements.  See the NOTICE file
# distributed with this work for additional information
# regarding copyright ownership.  The ASF licenses this file
# to you under the Apache License, Version 2.0 (the
# "License"); you may not use this file except in compliance
# with the License.  You may obtain a copy of the License at
#
#   http://www.apache.org/licenses/LICENSE-2.0
#
# Unless required by applicable law or agreed to in writing,
# software distributed under the License is distributed on an
# "AS IS" BASIS, WITHOUT WARRANTIES OR CONDITIONS OF ANY
# KIND, either express or implied.  See the License for the
# specific language governing permissions and limitations
# under the License.
# =============================================================================
'''
This script includes Module class for python users
to use Computational Graph in their model.
'''

from functools import wraps

from singa import autograd
from . import singa_wrap as singa
from .device import get_default_device

import gc


class Graph(type):

    def buffer_operation(func):

        @wraps(func)
        def wrapper(self, *args, **kwargs):
            if self.graph_mode and self.training:
                name = func.__name__
                if name not in self._called:
                    # tag this function
                    self._called.add(name)
                    # buffer operations
                    self._device.EnableGraph(True)
                    ret = func(self, *args, **kwargs)
                    self._device.Sync()
                    self._device.EnableGraph(False)
                    # deconstruct Operations before running the entire graph
                    if name == 'optim':
                        # for fname in self._results:
                        #     self._results[fname].creator = None
                        for fname in self._results:
<<<<<<< HEAD
                            if not isinstance(self._results[fname], list):
                                self._results[fname] = [self._results[fname]]
                            for _matrix in self._results[fname]:
                                _matrix.creator = None
=======
                            if isinstance(self._results[fname], list):
                                for _matrix in self._results[fname]:
                                    _matrix.creator = None
                            else:
                                self._results[fname].creator = None
>>>>>>> db1846dd
                        # make sure all Operations are deallocated
                        gc.collect()
                    # add result tensor
                    self._results[name] = ret
                    # run graph
                    self._device.RunGraph(self.sequential)
                    self.initialized = True
                    return ret

                return self._results[name]
            else:
                return func(self, *args, **kwargs)

        return wrapper

    def __new__(cls, name, bases, attr):
        attr["forward"] = Graph.buffer_operation(attr["forward"])
        attr["loss"] = Graph.buffer_operation(attr["loss"])
        attr["optim"] = Graph.buffer_operation(attr["optim"])

        return super(Graph, cls).__new__(cls, name, bases, attr)


class Module(object, metaclass=Graph):
    """ Base class for your neural network modules.

    Example usage::

        import numpy as np
        from singa import opt
        from singa import tensor
        from singa import device
        from singa import autograd
        from singa.module import Module

        class Model(Module):
            def __init__(self):
                super(Model, self).__init__()

                self.conv1 = autograd.Conv2d(1, 20, 5, padding=0)
                self.conv2 = autograd.Conv2d(20, 50, 5, padding=0)

                self.sgd = opt.SGD(lr=0.01)

            def forward(self, x):
                y = self.conv1(x)
                y = self.conv2(y)
                return y

            def loss(self, out, y):
                return autograd.softmax_cross_entropy(out, y)

            def optim(self, loss):
                self.sgd.backward_and_update(loss)

    """

    def __init__(self):
        """
        Initializes internal Module state
        """
        self.training = True
        self.graph_mode = True
        self.sequential = False
        self.initialized = False
        self._device = get_default_device()

        self._results = {}
        self._called = set()

    def forward(self, *input):
        """Defines the computation performed at every call.

        Should be overridden by all subclasses.

        Args:
            *input: the input training data for the module

        Returns:
            out: the outputs of the forward propagation.
        """
        raise NotImplementedError

    def loss(self, *args, **kwargs):
        """Defines the loss function performed when training the module.
        """
        pass

    def optim(self, *args, **kwargs):
        """Defines the optim function for backward pass.
        """
        pass

    def train(self, mode=True):
        """Set the module in evaluation mode.

        Args:
            mode(bool): when mode is True, this module will enter training mode
        """
        self.training = mode
        autograd.training = True

    def eval(self):
        """Sets the module in evaluation mode.
        """
        self.train(mode=False)
        autograd.training = False

    def graph(self, mode=True, sequential=False):
        """ Turn on the computational graph. Specify execution mode.

        Args:
            mode(bool): when mode is True, module will use computational graph
            sequential(bool): when sequential is True, module will execute ops
            in the graph follow the order of joining the graph
        """
        self.graph_mode = mode
        self.sequential = sequential

    def on_device(self, device):
        """Sets the target device.

        The following training will be performed on that device.

        Args:
            device(Device): the target device
        """
        self._device = device

    def __get_name__(self):
        return self.__class__.__name__

    def __call__(self, *input, **kwargs):
        if self.graph_mode and self.training:
            if self.initialized == True:
                self._device.RunGraph(self.sequential)

        return self.forward(*input, **kwargs)<|MERGE_RESOLUTION|>--- conflicted
+++ resolved
@@ -50,18 +50,11 @@
                         # for fname in self._results:
                         #     self._results[fname].creator = None
                         for fname in self._results:
-<<<<<<< HEAD
-                            if not isinstance(self._results[fname], list):
-                                self._results[fname] = [self._results[fname]]
-                            for _matrix in self._results[fname]:
-                                _matrix.creator = None
-=======
                             if isinstance(self._results[fname], list):
                                 for _matrix in self._results[fname]:
                                     _matrix.creator = None
                             else:
                                 self._results[fname].creator = None
->>>>>>> db1846dd
                         # make sure all Operations are deallocated
                         gc.collect()
                     # add result tensor
