--- conflicted
+++ resolved
@@ -273,7 +273,6 @@
 
 template <>
 void RoundE<float, lang::Cpp>(const Tensor &in, Tensor *out, Context *ctx) {
-<<<<<<< HEAD
   traverse_unary<float>(in, out, [](float x) {
     auto doub = x * 2;
     if (ceilf(doub) == doub) {
@@ -282,9 +281,6 @@
       return std::round(x);
     }
   });
-=======
-  traverse_unary<float>(in, out, [](float x) { return std::round(x/2)*2; });
->>>>>>> ddaa2e2a
 }
 
 #ifdef USE_DNNL
