/**
 * Licensed to the Apache Software Foundation (ASF) under one
 * or more contributor license agreements.  See the NOTICE file
 * distributed with this work for additional information
 * regarding copyright ownership.  The ASF licenses this file
 * to you under the Apache License, Version 2.0 (the
 * "License"); you may not use this file except in compliance
 * with the License.  You may obtain a copy of the License at
 *
 *     http://www.apache.org/licenses/LICENSE-2.0
 *
 * Unless required by applicable law or agreed to in writing, software
 * distributed under the License is distributed on an "AS IS" BASIS,
 * WITHOUT WARRANTIES OR CONDITIONS OF ANY KIND, either express or implied.
 * See the License for the specific language governing permissions and
 * limitations under the License.
 */

#ifndef  SINGA_CORE_TENSOR_TENSOR_MATH_CUDA_H_
#define  SINGA_CORE_TENSOR_TENSOR_MATH_CUDA_H_
#include "singa_config.h"
#ifdef USE_CUDA
#include "./tensor_math.h"
#include "./math_kernel.h"
#include "singa/utils/cuda_utils.h"
#include "singa/core/common.h"
#include <cuda_runtime.h>
#include <cublas_v2.h>
#include "singa/utils/cuda_utils.h"

namespace singa {

/// out[i] = |in[i]|
template <>
void Abs<float, lang::Cuda>(const size_t num, const Blob* in, Blob* out,
                            Context* ctx) {
  const float* inPtr = static_cast<const float*>(in->data());
  float* outPtr = static_cast<float*>(out->mutable_data());
  cuda::abs(num, inPtr, outPtr, ctx->stream);
}
/// out = in + x
template <>
void Add<float, lang::Cuda>(const size_t num, const Blob* in, const float x,
                            Blob* out, Context* ctx) {
  const float* inPtr = static_cast<const float*>(in->data());
  float* outPtr = static_cast<float*>(out->mutable_data());
  cuda::add(num, inPtr, x, outPtr, ctx->stream);
}
/// out = in1 + in2
template <>
void Add<float, lang::Cuda>(const size_t num, const Blob* in1, const Blob* in2,
                            Blob* out, Context* ctx) {
  const float* inPtr1 = static_cast<const float*>(in1->data());
  const float* inPtr2 = static_cast<const float*>(in2->data());
  float* outPtr = static_cast<float*>(out->mutable_data());
  cuda::add(num, inPtr1, inPtr2, outPtr, ctx->stream);
}
/// Element-wise operation, clamp every element into [low, high]
/// if x>high, then x=high; if x<low, then x=low.
template <>
void Clamp<float, lang::Cuda>(const size_t num, const float low,
                              const float high, const Blob* in, Blob* out,
                              Context* ctx) {
  const float* inPtr = static_cast<const float*>(in->data());
  float* outPtr = static_cast<float*>(out->mutable_data());
  cuda::clamp(num, low, high, inPtr, outPtr, ctx->stream);
}
/// out = in1 / in2
template <>
void Div<float, lang::Cuda>(const size_t num, const Blob* in1, const Blob* in2,
                            Blob* out, Context* ctx) {
  const float* inPtr1 = static_cast<const float*>(in1->data());
  const float* inPtr2 = static_cast<const float*>(in2->data());
  float* outPtr = static_cast<float*>(out->mutable_data());
  cuda::div(num, inPtr1, inPtr2, outPtr, ctx->stream);
}

template <>
<<<<<<< HEAD
void ComputeCrossEntropy<float, lang::Cuda>(const size_t batchsize,
                                            const size_t dim, const Blob *p,
                                            const Blob *t, Blob *loss,
                                            Context *ctx) {
  const float *pPtr = static_cast<const float *>(p->data());
  const int *tPtr = static_cast<const int *>(t->data());
  float *lossPtr = static_cast<float *>(loss->mutable_data());
  cuda::ComputeCrossEntropy(batchsize, dim, pPtr, tPtr, lossPtr, ctx->stream);
}

template <>
void Div<float, lang::Cuda>(const size_t num, const float alpha, const Blob *in,
                            Blob *out, Context *ctx) {
  float *outPtr = static_cast<float *>(out->mutable_data());
  const float *inPtr = static_cast<const float *>(in->data());
  cuda::Div(num, alpha, inPtr, outPtr, ctx->stream);
}

// NOTE: cublas uses column major order.
// http://peterwittek.com/cublas-matrix-c-style.html
template <>
void DGMM<float, lang::Cuda>(const bool side_right, const size_t nrow,
                             const size_t ncol, const Blob *M, const Blob *v,
                             Blob *out, Context *ctx) {
  auto handle = ctx->cublas_handle;  // TODO(wangwei) set cudastream
  const float *MPtr = static_cast<const float *>(M->data());
  const float *vPtr = static_cast<const float *>(v->data());
  float *outPtr = static_cast<float *>(out->mutable_data());
  if (side_right) {
    CUBLAS_CHECK(cublasSdgmm(handle, CUBLAS_SIDE_LEFT, ncol, nrow, MPtr, ncol,
                             vPtr, 1, outPtr, ncol));
  } else {
    CUBLAS_CHECK(cublasSdgmm(handle, CUBLAS_SIDE_RIGHT, ncol, nrow, MPtr, ncol,
                             vPtr, 1, outPtr, ncol));
  }
=======
void Div<float, lang::Cuda>(const size_t num, const float x, const Blob* in,
                            Blob* out, Context* ctx) {
  const float* inPtr = static_cast<const float*>(in->data());
  float* outPtr = static_cast<float*>(out->mutable_data());
  cuda::div(num, x, inPtr, outPtr, ctx->stream);
}

/// out = in * x
template <>
void EltwiseMult<float, lang::Cuda>(const size_t num, const Blob* in,
                                    const float x, Blob* out, Context* ctx) {
  const float* inPtr = static_cast<const float*>(in->data());
  float* outPtr = static_cast<float*>(out->mutable_data());
  cuda::mult(num, inPtr, x, outPtr, ctx->stream);
}
/// out = in1 * in2
template <>
void EltwiseMult<float, lang::Cuda>(const size_t num, const Blob* in1,
                                    const Blob* in2, Blob* out, Context* ctx) {
  const float* inPtr1 = static_cast<const float*>(in1->data());
  const float* inPtr2 = static_cast<const float*>(in2->data());
  float* outPtr = static_cast<float*>(out->mutable_data());
  cuda::mult(num, inPtr1, inPtr2, outPtr, ctx->stream);
>>>>>>> 26df5ac0
}
/// Base is e. out[i]=e^in[i]
template <>
<<<<<<< HEAD
void GEMM<float, lang::Cuda>(const bool transA, const bool transB,
                             const size_t nrowA, const size_t ncolB,
                             const size_t ncolA, const float alpha,
                             const Blob *A, const Blob *B, const float beta,
                             Blob *C, Context *ctx) {
  auto transa = transA ? CUBLAS_OP_T : CUBLAS_OP_N;
  auto transb = transB ? CUBLAS_OP_T : CUBLAS_OP_N;
  int lda = transA ? nrowA : ncolA;
  int ldb = transB ? ncolA : ncolB;
  int ldc = ncolB;
  const float *APtr = static_cast<const float *>(A->data());
  const float *BPtr = static_cast<const float *>(B->data());
  float *CPtr = static_cast<float *>(C->mutable_data());
  auto handle = ctx->cublas_handle;  // TODO(wangwei) set cudastream
  CUBLAS_CHECK(cublasSgemm(handle, transb, transa, ncolB, nrowA, ncolA, &alpha,
                           BPtr, ldb, APtr, lda, &beta, CPtr, ldc));
=======
void Exp<float, lang::Cuda>(const size_t num, const Blob* in, Blob* out,
                            Context* ctx) {
  const float* inPtr = static_cast<const float*>(in->data());
  float* outPtr = static_cast<float*>(out->mutable_data());
  cuda::exp(num, inPtr, outPtr, ctx->stream);
>>>>>>> 26df5ac0
}

template <>
void GE<float, lang::Cuda>(const size_t num, const Blob* in, const float x,
                           Blob* out, Context* ctx) {
  float* outPtr = static_cast<float*>(out->mutable_data());
  const float* inPtr = static_cast<const float*>(in->data());
  cuda::ge(num, inPtr, x, outPtr, ctx->stream);
}

template <>
void GT<float, lang::Cuda>(const size_t num, const Blob* in, const float x,
                           Blob* out, Context* ctx) {
  float* outPtr = static_cast<float*>(out->mutable_data());
  const float* inPtr = static_cast<const float*>(in->data());
  cuda::gt(num, inPtr, x, outPtr, ctx->stream);
}

template <>
void LE<float, lang::Cuda>(const size_t num, const Blob* in, const float x,
                           Blob* out, Context* ctx) {
  float* outPtr = static_cast<float*>(out->mutable_data());
  const float* inPtr = static_cast<const float*>(in->data());
  cuda::le(num, inPtr, x, outPtr, ctx->stream);
}

/// Natual logarithm, the base is e, Neper number out[i]=ln(in[i]).
template <>
void Log<float, lang::Cuda>(const size_t num, const Blob* in, Blob* out,
                            Context* ctx) {
  const float* inPtr = static_cast<const float*>(in->data());
  float* outPtr = static_cast<float*>(out->mutable_data());
  cuda::log(num, inPtr, outPtr, ctx->stream);
}
template <>
void LT<float, lang::Cuda>(const size_t num, const Blob* in, const float x,
                           Blob* out, Context* ctx) {
  float* outPtr = static_cast<float*>(out->mutable_data());
  const float* inPtr = static_cast<const float*>(in->data());
  cuda::lt(num, inPtr, x, outPtr, ctx->stream);
}

/// Element-wise operation, out[i] = in[i]^x
template <>
void Pow<float, lang::Cuda>(const size_t num, const Blob* in, const float x,
                            Blob* out, Context* ctx) {
  const float* inPtr = static_cast<const float*>(in->data());
  float* outPtr = static_cast<float*>(out->mutable_data());
  cuda::pow(num, inPtr, x, outPtr, ctx->stream);
}
/// Element-wise operation, out[i] = in1[i]^in2[i]
template <>
void Pow<float, lang::Cuda>(const size_t num, const Blob* in1, const Blob* in2,
                            Blob* out, Context* ctx) {
  const float* inPtr1 = static_cast<const float*>(in1->data());
  const float* inPtr2 = static_cast<const float*>(in2->data());
  float* outPtr = static_cast<float*>(out->mutable_data());
  cuda::pow(num, inPtr1, inPtr2, outPtr, ctx->stream);
}

/// Element-wise operation, out[i]=max(0, in[i])
template <>
void ReLU<float, lang::Cuda>(const size_t num, const Blob* in, Blob* out,
                             Context* ctx) {
  const float* inPtr = static_cast<const float*>(in->data());
  float* outPtr = static_cast<float*>(out->mutable_data());
  cuda::relu(num, inPtr, outPtr, ctx->stream);
}

/// out[i] = x
template <>
void Set<float, lang::Cuda>(const size_t num, const float x, Blob* out,
                            Context* ctx) {
  float* outPtr = static_cast<float*>(out->mutable_data());
  cuda::set(num, x, outPtr, ctx->stream);
}
/// Element-wise operation, out[i]=sigmoid([in[i])
template <>
void Sigmoid<float, lang::Cuda>(const size_t num, const Blob* in, Blob* out,
                                Context* ctx) {
  const float* inPtr = static_cast<const float*>(in->data());
  float* outPtr = static_cast<float*>(out->mutable_data());
  cuda::sigmoid(num, inPtr, outPtr, ctx->stream);
}
// out[i] = sign(in[i])
template <>
void Sign<float, lang::Cuda>(const size_t num, const Blob* in, Blob* out,
                             Context* ctx) {
  const float* inPtr = static_cast<const float*>(in->data());
  float* outPtr = static_cast<float*>(out->mutable_data());
  cuda::sign(num, inPtr, outPtr, ctx->stream);
}

/// Element-wise operation, out[i]=sqrt([in[i])
template <>
void Sqrt<float, lang::Cuda>(const size_t num, const Blob* in, Blob* out,
                             Context* ctx) {
  const float* inPtr = static_cast<const float*>(in->data());
  float* outPtr = static_cast<float*>(out->mutable_data());
  cuda::sqrt(num, inPtr, outPtr, ctx->stream);
}

/// Element-wise operation, out[i]=in[i]^2
template <>
void Square<float, lang::Cuda>(const size_t num, const Blob* in, Blob* out,
                               Context* ctx) {
  const float* inPtr = static_cast<const float*>(in->data());
  float* outPtr = static_cast<float*>(out->mutable_data());
  cuda::square(num, inPtr, outPtr, ctx->stream);
}
/// out = in1 - in2
template <>
void Sub<float, lang::Cuda>(const size_t num, const Blob* in1, const Blob* in2,
                            Blob* out, Context* ctx) {
  const float* inPtr1 = static_cast<const float*>(in1->data());
  const float* inPtr2 = static_cast<const float*>(in2->data());
  float* outPtr = static_cast<float*>(out->mutable_data());
  cuda::sub(num, inPtr1, inPtr2, outPtr, ctx->stream);
}

/// sum all elements of input into out
template <>
void Sum<float, lang::Cuda>(const size_t num, const Blob* in, float* out,
                            Context* ctx) {
  const float* inPtr = static_cast<const float*>(in->data());
  cuda::sum(num, inPtr, out, ctx->stream);
}

/// Element-wise operation, out[i]=tanh([in[i])
template <>
void Tanh<float, lang::Cuda>(const size_t num, const Blob* in, Blob* out,
                             Context* ctx) {
  const float* inPtr = static_cast<const float*>(in->data());
  float* outPtr = static_cast<float*>(out->mutable_data());
  cuda::tanh(num, inPtr, outPtr, ctx->stream);
}

// ================Random functions===========================================
/// Each element of out would be 1 with prob p and 0 with 1-p. 0<= p <= 1
// Get the random generator from 'ctx'
// If DType is not float, then convert the threshold to DType
template <>
void Bernoulli<float, lang::Cuda>(const size_t num, const float p, Blob* out,
                                  Context* ctx) {
  auto rgen = ctx->curand_generator;
  float* outPtr = static_cast<float*>(out->mutable_data());
  CURAND_CHECK(curandGenerateUniform(rgen, outPtr, num));
  cuda::threshold(num, p, outPtr, outPtr, ctx->stream);
}

// The random generator should be extracted from ctx.
// If DType is not float, then convert the low and high to DType
template <>
void Uniform<float, lang::Cuda>(const size_t num, const float low,
                                const float high, Blob* out, Context* ctx) {
  auto rgen = ctx->curand_generator;
  float* outPtr = static_cast<float*>(out->mutable_data());
  CURAND_CHECK(curandGenerateUniform(rgen, outPtr, num));
  cuda::mult(num, outPtr, high - low, outPtr, ctx->stream);
  cuda::add(num, outPtr, low, outPtr, ctx->stream);
}

// The random generator should be extracted from ctx.
// If DType is not float, then convert the mean and delta to DType
template <>
void Gaussian<float, lang::Cuda>(const size_t num, const float mean,
                                 const float std, Blob* out, Context* ctx) {
  auto rgen = ctx->curand_generator;
  float* outPtr = static_cast<float*>(out->mutable_data());
  CURAND_CHECK(curandGenerateNormal(rgen, outPtr, num, mean, std));
}

<<<<<<< HEAD
template<>
void Set<float, lang::Cuda>(const size_t num, const float x, Blob *out,
                            Context *ctx) {
  float *outPtr = static_cast<float *>(out->mutable_data());
  cuda::Set(num, x, outPtr, ctx->stream);
}

template <>
void SoftmaxCrossEntropyBwd<float, lang::Cuda>(const size_t batchsize,
                                               const size_t dim, const Blob *p,
                                               const Blob *t, Blob *grad,
                                               Context *ctx) {
  CHECK_EQ(p, grad) << "Use the same pointer to optimize performance";
  const float *pPtr = static_cast<const float *>(p->data());
  const int *tPtr = static_cast<const int *>(t->data());
  float *gradPtr = static_cast<float *>(grad->mutable_data());
  cuda::SoftmaxCrossEntropyBwd(batchsize, dim, pPtr, tPtr, gradPtr,
                               ctx->stream);
=======
// =========================Blas operations==================================
// ref to http://docs.nvidia.com/cuda/cublas
template <>
void Amax<float, lang::Cuda>(const size_t num, const Blob* in, size_t* out,
                             Context* ctx) {
  const float* inPtr = static_cast<const float*>(in->data());
  auto handle = ctx->cublas_handle;  // TODO(wangwei) set cudastream
  int idx = 1;
  CUBLAS_CHECK(cublasIsamax(handle, num, inPtr, 1, &idx));
  *out = idx - 1;  // cublas index starts from 1
}

/// return the index of the element with the min value.
template <>
void Amin<float, lang::Cuda>(const size_t num, const Blob* in, size_t* out,
                             Context* ctx) {
  const float* inPtr = static_cast<const float*>(in->data());
  auto handle = ctx->cublas_handle;  // TODO(wangwei) set cudastream
  int idx = 1;
  CUBLAS_CHECK(cublasIsamin(handle, num, inPtr, 1, &idx));
  *out = idx - 1;
}

/// out = sum |x| for all x in in
template <>
void Asum<float, lang::Cuda>(const size_t num, const Blob* in, float* out,
                             Context* ctx) {
  const float* inPtr = static_cast<const float*>(in->data());
  auto handle = ctx->cublas_handle;  // TODO(wangwei) set cudastream
  CUBLAS_CHECK(cublasSasum(handle, num, inPtr, 1, out));
}

/// out = alpha * in + out
template <>
void Axpy<float, lang::Cuda>(const size_t num, const float alpha,
                             const Blob* in, Blob* out, Context* ctx) {
  const float* inPtr = static_cast<const float*>(in->data());
  float* outPtr = static_cast<float*>(out->mutable_data());
  auto handle = ctx->cublas_handle;  // TODO(wangwei) set cudastream
  CUBLAS_CHECK(cublasSaxpy(handle, num, &alpha, inPtr, 1, outPtr, 1));
}

/// out = \sum_i in1[i] * in2[i]
template <>
void Dot<float, lang::Cuda>(const size_t num, const Blob* in1, const Blob* in2,
                            float* out, Context* ctx) {
  const float* inPtr1 = static_cast<const float*>(in1->data());
  const float* inPtr2 = static_cast<const float*>(in2->data());
  auto handle = ctx->cublas_handle;  // TODO(wangwei) set cudastream
  CUBLAS_CHECK(cublasSdot(handle, num, inPtr1, 1, inPtr2, 1, out));
}
template <>
void Nrm2<float, lang::Cuda>(const size_t num, const Blob* in, float* out,
                             Context* ctx) {
  auto handle = ctx->cublas_handle;  // TODO(wangwei) set cudastream
  const float* inPtr = static_cast<const float*>(in->data());
  cublasSnrm2(handle, num, inPtr, 1, out);
}
template <>
void Scale<float, lang::Cuda>(const size_t num, const float x, Blob* out,
                              Context* ctx) {
  auto handle = ctx->cublas_handle;  // TODO(wangwei) set cudastream
  float* outPtr = static_cast<float*>(out->mutable_data());
  CUBLAS_CHECK(cublasSscal(handle, num, &x, outPtr, 1));
}
// NOTE: cublas uses column major order.
// http://peterwittek.com/cublas-matrix-c-style.html
template <>
void DGMM<float, lang::Cuda>(const bool side_right, const size_t nrow,
                             const size_t ncol, const Blob* M, const Blob* v,
                             Blob* out, Context* ctx) {
  auto handle = ctx->cublas_handle;  // TODO(wangwei) set cudastream
  const float* MPtr = static_cast<const float*>(M->data());
  const float* vPtr = static_cast<const float*>(v->data());
  float* outPtr = static_cast<float*>(out->mutable_data());
  if (side_right) {
    CUBLAS_CHECK(cublasSdgmm(handle, CUBLAS_SIDE_LEFT, ncol, nrow, MPtr, ncol,
                             vPtr, 1, outPtr, ncol));
  } else {
    CUBLAS_CHECK(cublasSdgmm(handle, CUBLAS_SIDE_RIGHT, ncol, nrow, MPtr, ncol,
                             vPtr, 1, outPtr, ncol));
  }
}
template <>
void GEMV<float, lang::Cuda>(bool trans, const size_t m, const size_t n,
                             const float alpha, const Blob* A, const Blob* v,
                             const float beta, Blob* out, Context* ctx) {
  const float* APtr = static_cast<const float*>(A->data());
  const float* vPtr = static_cast<const float*>(v->data());
  float* outPtr = static_cast<float*>(out->mutable_data());
  auto handle = ctx->cublas_handle;  // TODO(wangwei) set cudastream
  if (!trans)
    CUBLAS_CHECK(cublasSgemv(handle, CUBLAS_OP_T, n, m, &alpha, APtr, n, vPtr,
                             1, &beta, outPtr, 1));
  else
    CUBLAS_CHECK(cublasSgemv(handle, CUBLAS_OP_N, m, n, &alpha, APtr, m, vPtr,
                             1, &beta, outPtr, 1));
}

// http://docs.nvidia.com/cuda/cublas/#cublas-lt-t-gt-gemm
template <>
void GEMM<float, lang::Cuda>(const bool transA, const bool transB,
                             const size_t nrowA, const size_t ncolB,
                             const size_t ncolA, const float alpha,
                             const Blob* A, const Blob* B, const float beta,
                             Blob* C, Context* ctx) {
  auto transa = transA ? CUBLAS_OP_T : CUBLAS_OP_N;
  auto transb = transB ? CUBLAS_OP_T : CUBLAS_OP_N;
  int lda = transA ? nrowA : ncolA;
  int ldb = transB ? ncolA : ncolB;
  int ldc = ncolB;
  const float* APtr = static_cast<const float*>(A->data());
  const float* BPtr = static_cast<const float*>(B->data());
  float* CPtr = static_cast<float*>(C->mutable_data());
  auto handle = ctx->cublas_handle;  // TODO(wangwei) set cudastream
  CUBLAS_CHECK(cublasSgemm(handle, transb, transa, ncolB, nrowA, ncolA, &alpha,
                           BPtr, ldb, APtr, lda, &beta, CPtr, ldc));
>>>>>>> 26df5ac0
}

}  // namespace singa

#endif  // USE_CUDA
#endif  // SINGA_CORE_TENSOR_TENSOR_MATH_CUDA_H_<|MERGE_RESOLUTION|>--- conflicted
+++ resolved
@@ -76,43 +76,6 @@
 }
 
 template <>
-<<<<<<< HEAD
-void ComputeCrossEntropy<float, lang::Cuda>(const size_t batchsize,
-                                            const size_t dim, const Blob *p,
-                                            const Blob *t, Blob *loss,
-                                            Context *ctx) {
-  const float *pPtr = static_cast<const float *>(p->data());
-  const int *tPtr = static_cast<const int *>(t->data());
-  float *lossPtr = static_cast<float *>(loss->mutable_data());
-  cuda::ComputeCrossEntropy(batchsize, dim, pPtr, tPtr, lossPtr, ctx->stream);
-}
-
-template <>
-void Div<float, lang::Cuda>(const size_t num, const float alpha, const Blob *in,
-                            Blob *out, Context *ctx) {
-  float *outPtr = static_cast<float *>(out->mutable_data());
-  const float *inPtr = static_cast<const float *>(in->data());
-  cuda::Div(num, alpha, inPtr, outPtr, ctx->stream);
-}
-
-// NOTE: cublas uses column major order.
-// http://peterwittek.com/cublas-matrix-c-style.html
-template <>
-void DGMM<float, lang::Cuda>(const bool side_right, const size_t nrow,
-                             const size_t ncol, const Blob *M, const Blob *v,
-                             Blob *out, Context *ctx) {
-  auto handle = ctx->cublas_handle;  // TODO(wangwei) set cudastream
-  const float *MPtr = static_cast<const float *>(M->data());
-  const float *vPtr = static_cast<const float *>(v->data());
-  float *outPtr = static_cast<float *>(out->mutable_data());
-  if (side_right) {
-    CUBLAS_CHECK(cublasSdgmm(handle, CUBLAS_SIDE_LEFT, ncol, nrow, MPtr, ncol,
-                             vPtr, 1, outPtr, ncol));
-  } else {
-    CUBLAS_CHECK(cublasSdgmm(handle, CUBLAS_SIDE_RIGHT, ncol, nrow, MPtr, ncol,
-                             vPtr, 1, outPtr, ncol));
-  }
-=======
 void Div<float, lang::Cuda>(const size_t num, const float x, const Blob* in,
                             Blob* out, Context* ctx) {
   const float* inPtr = static_cast<const float*>(in->data());
@@ -136,34 +99,14 @@
   const float* inPtr2 = static_cast<const float*>(in2->data());
   float* outPtr = static_cast<float*>(out->mutable_data());
   cuda::mult(num, inPtr1, inPtr2, outPtr, ctx->stream);
->>>>>>> 26df5ac0
 }
 /// Base is e. out[i]=e^in[i]
 template <>
-<<<<<<< HEAD
-void GEMM<float, lang::Cuda>(const bool transA, const bool transB,
-                             const size_t nrowA, const size_t ncolB,
-                             const size_t ncolA, const float alpha,
-                             const Blob *A, const Blob *B, const float beta,
-                             Blob *C, Context *ctx) {
-  auto transa = transA ? CUBLAS_OP_T : CUBLAS_OP_N;
-  auto transb = transB ? CUBLAS_OP_T : CUBLAS_OP_N;
-  int lda = transA ? nrowA : ncolA;
-  int ldb = transB ? ncolA : ncolB;
-  int ldc = ncolB;
-  const float *APtr = static_cast<const float *>(A->data());
-  const float *BPtr = static_cast<const float *>(B->data());
-  float *CPtr = static_cast<float *>(C->mutable_data());
-  auto handle = ctx->cublas_handle;  // TODO(wangwei) set cudastream
-  CUBLAS_CHECK(cublasSgemm(handle, transb, transa, ncolB, nrowA, ncolA, &alpha,
-                           BPtr, ldb, APtr, lda, &beta, CPtr, ldc));
-=======
 void Exp<float, lang::Cuda>(const size_t num, const Blob* in, Blob* out,
                             Context* ctx) {
   const float* inPtr = static_cast<const float*>(in->data());
   float* outPtr = static_cast<float*>(out->mutable_data());
   cuda::exp(num, inPtr, outPtr, ctx->stream);
->>>>>>> 26df5ac0
 }
 
 template <>
@@ -336,26 +279,6 @@
   CURAND_CHECK(curandGenerateNormal(rgen, outPtr, num, mean, std));
 }
 
-<<<<<<< HEAD
-template<>
-void Set<float, lang::Cuda>(const size_t num, const float x, Blob *out,
-                            Context *ctx) {
-  float *outPtr = static_cast<float *>(out->mutable_data());
-  cuda::Set(num, x, outPtr, ctx->stream);
-}
-
-template <>
-void SoftmaxCrossEntropyBwd<float, lang::Cuda>(const size_t batchsize,
-                                               const size_t dim, const Blob *p,
-                                               const Blob *t, Blob *grad,
-                                               Context *ctx) {
-  CHECK_EQ(p, grad) << "Use the same pointer to optimize performance";
-  const float *pPtr = static_cast<const float *>(p->data());
-  const int *tPtr = static_cast<const int *>(t->data());
-  float *gradPtr = static_cast<float *>(grad->mutable_data());
-  cuda::SoftmaxCrossEntropyBwd(batchsize, dim, pPtr, tPtr, gradPtr,
-                               ctx->stream);
-=======
 // =========================Blas operations==================================
 // ref to http://docs.nvidia.com/cuda/cublas
 template <>
@@ -473,9 +396,30 @@
   auto handle = ctx->cublas_handle;  // TODO(wangwei) set cudastream
   CUBLAS_CHECK(cublasSgemm(handle, transb, transa, ncolB, nrowA, ncolA, &alpha,
                            BPtr, ldb, APtr, lda, &beta, CPtr, ldc));
->>>>>>> 26df5ac0
-}
-
+}
+
+template <>
+void ComputeCrossEntropy<float, lang::Cuda>(const size_t batchsize,
+                                            const size_t dim, const Blob *p,
+                                            const Blob *t, Blob *loss,
+                                            Context *ctx) {
+  const float *pPtr = static_cast<const float *>(p->data());
+  const int *tPtr = static_cast<const int *>(t->data());
+  float *lossPtr = static_cast<float *>(loss->mutable_data());
+  cuda::ComputeCrossEntropy(batchsize, dim, pPtr, tPtr, lossPtr, ctx->stream);
+}
+template <>
+void SoftmaxCrossEntropyBwd<float, lang::Cuda>(const size_t batchsize,
+                                               const size_t dim, const Blob *p,
+                                               const Blob *t, Blob *grad,
+                                               Context *ctx) {
+  CHECK_EQ(p, grad) << "Use the same pointer to optimize performance";
+  const float *pPtr = static_cast<const float *>(p->data());
+  const int *tPtr = static_cast<const int *>(t->data());
+  float *gradPtr = static_cast<float *>(grad->mutable_data());
+  cuda::SoftmaxCrossEntropyBwd(batchsize, dim, pPtr, tPtr, gradPtr,
+                               ctx->stream);
+}
 }  // namespace singa
 
 #endif  // USE_CUDA
