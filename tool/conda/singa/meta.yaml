--- conflicted
+++ resolved
@@ -51,10 +51,7 @@
     - glog 0.3.5
     - numpy 1.16.0
     - cudnn {{ cudnn }}       # ['cudnn' in str(build_str)]
-<<<<<<< HEAD
-=======
     - dnnl {{ dnnl }}
->>>>>>> 07ff7d93
     - python {{ python }}
     - nccl {{ nccl }}         # ['nccl' in str(build_str)]
     - mpich {{ mpich }}       # ['mpich' in str(build_str)]
@@ -62,10 +59,7 @@
   run:
     - {{ pin_compatible('glog', max_pin='x.x') }}
     - {{ pin_compatible('numpy', max_pin='x.x') }}
-<<<<<<< HEAD
-=======
     - {{ pin_compatible('dnnl', max_pin='x.x') }}
->>>>>>> 07ff7d93
     - cudnn {{ cudnn }}       # ['cudnn' in str(build_str)]
     - python {{ python }}
     - nccl {{ nccl }}         # ['nccl' in str(build_str)]
